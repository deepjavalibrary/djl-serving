import argparse
import os
import subprocess
import shutil

hf_handler_list = {
    "gpt-neo-2.7b": {
        "option.model_id": "EleutherAI/gpt-neo-2.7B",
        "option.task": "text-generation",
        "option.tensor_parallel_degree": 2
    },
    "gpt-j-6b": {
        "option.model_id": "s3://djl-llm/gpt-j-6b/",
        "option.task": "text-generation",
        "option.tensor_parallel_degree": 2,
        "option.device_map": "auto",
        "option.dtype": "fp16"
    },
    "llama-2-7b": {
        "option.model_id": "s3://djl-llm/llama-2-7b-hf/",
        "option.task": "text-generation",
        "option.tensor_parallel_degree": 4,
        "option.device_map": "auto",
        "option.dtype": "fp16"
    },
    "bloom-7b1": {
        "option.model_id": "s3://djl-llm/bloom-7b1/",
        "option.tensor_parallel_degree": 4,
        "option.task": "text-generation",
        "option.load_in_8bit": "TRUE",
        "option.device_map": "auto"
    },
    "bigscience/bloom-3b": {
        "option.model_id": "s3://djl-llm/bloom-3b/",
        "option.tensor_parallel_degree": 2,
        "option.dtype": "fp16",
        "option.task": "text-generation",
        "option.device_map": "auto",
        "option.enable_streaming": True,
        "gpu.maxWorkers": 1,
    },
    "t5-large": {
        "option.model_id": "t5-large",
        "option.tensor_parallel_degree": 1,
        "option.device_map": "auto",
        "option.enable_streaming": True,
    },
    "gpt4all-lora": {
        "option.model_id": "s3://djl-llm/gpt4all-lora/",
        "option.tensor_parallel_degree": 4,
        "option.device_map": "auto",
        "option.task": "text-generation",
        "option.dtype": "fp16"
    }
}

performance_test_list = {
    "open-llama-13b-fp16-lmi-dist": {
        "option.task": "text-generation",
        "option.dtype": "fp16",
        "engine": "MPI",
        "option.model_id": "s3://djl-llm/open-llama-13b/",
        "option.rolling_batch": "lmi-dist",
    },
    "bloom-7b1-fp16-lmi-dist": {
        "engine": "MPI",
        "option.task": "text-generation",
        "option.rolling_batch": "lmi-dist",
    },
    "gpt-neox-20b-fp16-lmi-dist": {
        "option.task": "text-generation",
        "option.dtype": "fp16",
        "engine": "MPI",
        "option.model_id": "s3://djl-llm/gpt-neox-20b/",
        "option.rolling_batch": "lmi-dist",
    }
}

transformers_neuronx_aot_handler_list = {
    "gpt2": {
        "option.model_id":
        "gpt2",
        "option.batch_size":
        4,
        "option.tensor_parallel_degree":
        2,
        "option.n_positions":
        512,
        "option.dtype":
        "fp16",
        "option.model_loading_timeout":
        600,
        "option.enable_streaming":
        False,
        "option.save_mp_checkpoint_path":
        "/opt/ml/input/data/training/partition-test"
    },
    "gpt2-quantize": {
        "option.model_id":
        "gpt2",
        "option.batch_size":
        4,
        "option.tensor_parallel_degree":
        2,
        "option.n_positions":
        512,
        "option.dtype":
        "fp16",
        "option.model_loading_timeout":
        600,
        "option.quantize":
        "static_int8",
        "option.enable_streaming":
        False,
        "option.save_mp_checkpoint_path":
        "/opt/ml/input/data/training/partition-test"
    },
}

transformers_neuronx_handler_list = {
    "gpt2": {
        "option.model_id": "gpt2",
        "max_dynamic_batch_size": 4,
        "option.tensor_parallel_degree": 2,
        "option.n_positions": 512,
        "option.dtype": "fp16",
        "option.model_loading_timeout": 600
    },
    "gpt2-quantize": {
        "option.model_id": "gpt2",
        "batch_size": 4,
        "option.tensor_parallel_degree": 2,
        "option.n_positions": 512,
        "option.dtype": "fp16",
        "option.model_loading_timeout": 600,
        "option.quantize": "static_int8"
    },
    "opt-1.3b": {
        "option.model_id": "s3://djl-llm/opt-1.3b/",
        "batch_size": 4,
        "option.tensor_parallel_degree": 4,
        "option.n_positions": 512,
        "option.dtype": "fp16",
        "option.model_loading_timeout": 600
    },
    "gpt-j-6b": {
        "option.model_id": "s3://djl-llm/gpt-j-6b/",
        "batch_size": 4,
        "option.tensor_parallel_degree": 8,
        "option.n_positions": 512,
        "option.dtype": "fp32",
        "option.model_loading_timeout": 2400
    },
    "pythia-2.8b": {
        "option.model_id": "s3://djl-llm/pythia-2.8b/",
        "batch_size": 4,
        "option.tensor_parallel_degree": 2,
        "option.n_positions": 512,
        "option.dtype": "fp16",
        "option.model_loading_timeout": 900
    },
    "bloom-7b1": {
        "option.model_id": "s3://djl-llm/bloom-7b1/",
        "batch_size": 4,
        "option.tensor_parallel_degree": 4,
        "option.n_positions": 256,
        "option.dtype": "fp16",
        "option.model_loading_timeout": 1200
    },
    "mistral-7b": {
        "option.model_id": "s3://djl-llm/mistral-7b/",
        "batch_size": 4,
        "option.tensor_parallel_degree": 4,
        "option.dtype": "fp16",
        "option.n_positions": 512,
        "option.model_loading_timeout": 2400,
    },
    "opt-1.3b-streaming": {
        "option.model_id": "s3://djl-llm/opt-1.3b/",
        "batch_size": 2,
        "option.tensor_parallel_degree": 4,
        "option.n_positions": 512,
        "option.dtype": "fp16",
        "option.model_loading_timeout": 600,
        "option.enable_streaming": True,
    },
    "stable-diffusion-2.1-neuron": {
        "option.model_id":
        "s3://djl-llm/optimum/latest/stable-diffusion-2-1-neuron-compiled/",
        "option.height": 512,
        "option.width": 512,
        "batch_size": 1,
        "option.num_images_per_prompt": 1,
        "option.tensor_parallel_degree": 2,
        "option.dtype": "bf16",
        "option.use_stable_diffusion": True
    },
    "stable-diffusion-1.5-neuron": {
        "option.model_id":
        "s3://djl-llm/optimum/latest/stable-diffusion-1-5-neuron-compiled/",
        "option.height": 512,
        "option.width": 512,
        "batch_size": 1,
        "option.num_images_per_prompt": 1,
        "option.tensor_parallel_degree": 2,
        "option.dtype": "bf16",
        "option.use_stable_diffusion": True
    },
    "stable-diffusion-xl-neuron": {
        "option.model_id":
        "s3://djl-llm/optimum/latest/stable-diffusion-xl-neuron-compiled/",
        "option.height": 1024,
        "option.width": 1024,
        "batch_size": 1,
        "option.num_images_per_prompt": 1,
        "option.tensor_parallel_degree": 2,
        "option.dtype": "bf16",
        "option.use_stable_diffusion": True
    },
    "llama-7b-rb": {
        "option.model_id": "s3://djl-llm/llama-2-7b-split-inf2/split-model/",
        "option.tensor_parallel_degree": 4,
        "option.n_positions": 512,
        "option.max_rolling_batch_size": 4,
        "option.rolling_batch": 'auto',
        "option.model_loading_timeout": 2400,
        "option.load_split_model": True,
        "option.output_formatter": "jsonlines"
    },
    "llama-3-8b-rb-vllm": {
        "option.model_id": "s3://djl-llm/llama-3-8b-hf/",
        "option.tensor_parallel_degree": 8,
        "option.n_positions": 1024,
        "option.max_rolling_batch_size": 4,
        "option.rolling_batch": 'vllm',
        "option.model_loading_timeout": 2400,
        "option.output_formatter": "jsonlines"
    },
    "tiny-llama-rb-vllm": {
        "option.model_id": "s3://djl-llm/tinyllama-1.1b-chat/",
        "option.tensor_parallel_degree": 2,
        "option.n_positions": 1024,
        "option.max_rolling_batch_size": 4,
        "option.rolling_batch": 'vllm',
        "option.model_loader": 'vllm',
        "option.model_loading_timeout": 1200,
        "option.output_formatter": "jsonlines"
    },
    "mistral-7b-rb": {
        "option.model_id": "s3://djl-llm/mistral-7b/",
        "option.tensor_parallel_degree": 4,
        "option.n_positions": 512,
        "option.max_rolling_batch_size": 4,
        "option.rolling_batch": 'auto',
        "option.model_loading_timeout": 2400,
        "option.output_formatter": "jsonlines"
    },
    "mixtral-8x7b-rb": {
        "option.model_id": "s3://djl-llm/mixtral-8x7b/",
        "option.tensor_parallel_degree": 8,
        "option.n_positions": 1024,
        "option.max_rolling_batch_size": 4,
        "option.rolling_batch": 'auto',
        "option.model_loading_timeout": 3600,
        "option.output_formatter": "jsonlines"
    },
    "llama-speculative-rb": {
        "option.model_id": "s3://djl-llm/llama-2-13b-hf/",
        "option.speculative_draft_model": "s3://djl-llm/llama-2-tiny/",
        "option.speculative_length": 7,
        "option.tensor_parallel_degree": 12,
        "option.rolling_batch": "auto",
        "option.max_rolling_batch_size": 1,
        "option.model_loading_timeout": 3600,
        "option.output_formatter": "jsonlines"
    },
    "llama-speculative-compiled-rb": {
        "option.model_id": "s3://djl-llm/llama-2-13b-hf/",
        "option.compiled_graph_path":
        "s3://djl-llm/inf2-compiled-graphs/llama-2-13b-hf/",
        "option.speculative_draft_model": "s3://djl-llm/llama-2-tiny/",
        "option.draft_model_compiled_path":
        "s3://djl-llm/inf2-compiled-graphs/llama-2-tiny/",
        "option.speculative_length": 4,
        "option.tensor_parallel_degree": 12,
        "option.rolling_batch": "auto",
        "option.max_rolling_batch_size": 1,
        "option.model_loading_timeout": 3600,
        "option.output_formatter": "jsonlines"
    }
}

rolling_batch_model_list = {
    "gpt2": {
        "option.model_id": "gpt2",
        "engine": "Python",
        "option.max_rolling_batch_size": 4,
        "load_on_devices": 0
    },
    "bloom-560m": {
        "option.model_id": "bigscience/bloom-560m",
        "engine": "Python",
        "option.max_rolling_batch_size": 4,
        "load_on_devices": 0
    },
    "gpt-j-6b": {
        "option.model_id": "s3://djl-llm/gpt-j-6b/",
        "engine": "Python",
        "option.max_rolling_batch_size": 4,
        "option.tensor_parallel_degree": 4,
        "load_on_devices": 0
    },
    "llama2-7b-chat-gptq": {
        "option.model_id": "s3://djl-llm/TheBloke-Llama-2-7b-Chat-GPTQ/",
        "engine": "Python",
        "option.max_rolling_batch_size": 4,
        "load_on_device": 0
    }
}

lmi_dist_model_list = {
    "gpt-neox-20b": {
        "option.model_id": "s3://djl-llm/gpt-neox-20b",
        "option.task": "text-generation",
        "option.tensor_parallel_degree": 4,
        "option.max_rolling_batch_size": 4
    },
    "falcon-7b": {
        "option.model_id": "tiiuae/falcon-7b",
        "option.task": "text-generation",
        "option.tensor_parallel_degree": 1,
        "option.max_rolling_batch_size": 4,
    },
    "falcon-11b": {
        "option.model_id": "s3://djl-llm/falcon-11B/",
        "option.task": "text-generation",
        "option.tensor_parallel_degree": 2,
        "option.max_rolling_batch_size": 4,
    },
    "flan-t5-xxl": {
        "option.model_id": "google/flan-t5-xxl",
        "option.task": "text-generation",
        "option.tensor_parallel_degree": 4,
        "option.max_rolling_batch_size": 4
    },
    "gpt2": {
        "option.model_id": "gpt2",
        "option.task": "text-generation",
        "option.tensor_parallel_degree": 1,
        "option.max_rolling_batch_size": 2
    },
    "mpt-7b": {
        "option.model_id": "mosaicml/mpt-7b",
        "option.task": "text-generation",
        "option.trust_remote_code": True,
        "option.tensor_parallel_degree": 1,
        "option.max_rolling_batch_size": 4,
        "load_on_devices": 0
    },
    "octocoder": {
        "option.model_id": "s3://djl-llm/octocoder",
        "option.task": "text-generation",
        "option.trust_remote_code": True,
        "option.tensor_parallel_degree": 4,
        "option.max_rolling_batch_size": 4
    },
    "speculative-llama-13b": {
        "option.model_id": "s3://djl-llm/llama-2-13b-hf/",
        "option.speculative_draft_model": "s3://djl-llm/tinyllama-1.1b-chat/",
        "option.gpu_memory_utilization": "0.8",
        "option.tensor_parallel_degree": "max",
    },
    "starcoder2-7b": {
        "option.model_id": "s3://djl-llm/bigcode-starcoder2",
        "option.task": "text-generation",
        "option.trust_remote_code": True,
        "option.tensor_parallel_degree": 1,
        "option.max_rolling_batch_size": 4,
    },
    "gemma-7b": {
        "option.model_id": "s3://djl-llm/gemma-7b",
        "option.task": "text-generation",
        "option.trust_remote_code": True,
        "option.tensor_parallel_degree": 1,
        "option.max_rolling_batch_size": 4,
        "option.max_model_len": 2656,
    },
    "gemma-2b": {
        "option.model_id": "s3://djl-llm/gemma-2b",
        "option.task": "text-generation",
        "option.trust_remote_code": True,
        "option.tensor_parallel_degree": 1,
        "option.max_rolling_batch_size": 256,
    },
    "llama2-13b-gptq": {
        "option.model_id": "s3://djl-llm/TheBloke-Llama-2-13b-Chat-GPTQ/",
        "option.task": "text-generation",
        "option.tensor_parallel_degree": 4,
        "option.max_rolling_batch_size": 4,
        "option.quantize": "gptq"
    },
    "mistral-7b": {
        "option.model_id": "s3://djl-llm/mistral-7b",
        "option.task": "text-generation",
        "option.tensor_parallel_degree": 4,
        "option.max_rolling_batch_size": 4
    },
    # TODO: Adding max_model_len due to changes mem profiling
    #       for RoPE scaling models in vLLM
    "llama2-7b-32k": {
        "option.model_id": "togethercomputer/LLaMA-2-7B-32K",
        "option.task": "text-generation",
        "option.tensor_parallel_degree": 2,
        "option.max_rolling_batch_size": 4,
        "option.max_model_len": 51888,
    },
    "mistral-7b-128k-awq": {
        "option.model_id": "TheBloke/Yarn-Mistral-7B-128k-AWQ",
        "option.task": "text-generation",
        "option.tensor_parallel_degree": 2,
        "option.max_rolling_batch_size": 4,
        "option.quantize": "awq"
    },
    "mistral-7b-marlin": {
        "option.model_id": "neuralmagic/OpenHermes-2.5-Mistral-7B-marlin",
        "option.task": "text-generation",
        "option.tensor_parallel_degree": 4,
        "option.max_rolling_batch_size": 4,
        "option.quantize": "marlin"
    },
    "llama-2-13b-flashinfer": {
        "option.model_id": "s3://djl-llm/llama-2-13b-hf/",
        "option.task": "text-generation",
        "option.tensor_parallel_degree": 4,
        "option.max_rolling_batch_size": 4,
    },
    "llama3-8b-chunked-prefill": {
        "option.model_id": "s3://djl-llm/llama-3-8b-instruct-hf/",
        "option.task": "text-generation",
        "option.tensor_parallel_degree": 4,
        "option.enable_chunked_prefill": "true",
    },
    "falcon-11b-chunked-prefill": {
        "option.model_id": "s3://djl-llm/falcon-11B/",
        "option.task": "text-generation",
        "option.tensor_parallel_degree": 4,
        "option.enable_chunked_prefill": "true",
    },
    "llama-7b-unmerged-lora": {
        "option.model_id": "s3://djl-llm/huggyllama-llama-7b",
        "option.tensor_parallel_degree": "max",
        "option.task": "text-generation",
        "option.dtype": "fp16",
        "option.adapters": "adapters",
        "option.enable_lora": "true",
        "adapter_ids": ["tloen/alpaca-lora-7b", "22h/cabrita-lora-v0-1"],
        "adapter_names": ["english-alpaca", "portugese-alpaca"],
        "option.gpu_memory_utilization": "0.8",
    },
    "llama-7b-unmerged-lora-overflow": {
        "option.model_id": "s3://djl-llm/huggyllama-llama-7b",
        "option.tensor_parallel_degree": 1,
        "option.task": "text-generation",
        "option.dtype": "fp16",
        "option.adapters": "adapters",
        "option.enable_lora": "true",
        "option.max_cpu_loras": 8,
        "adapter_ids": ["tloen/alpaca-lora-7b"] * 20,
        "adapter_names": [f"english-alpaca-{i}" for i in range(20)],
        "option.gpu_memory_utilization": "0.8",
    },
    "llama2-7b-chat": {
        "option.model_id": "s3://djl-llm/meta-llama-Llama-2-7b-chat-hf/",
        "option.task": "text-generation",
        "option.tensor_parallel_degree": 4,
        "option.max_rolling_batch_size": 4
    },
    "llama2-13b-awq-unmerged-lora": {
        "option.model_id":
        "s3://djl-llm/TheBloke-Llama-2-13b-Chat-AWQ/",
        "option.tensor_parallel_degree":
        "max",
        "option.task":
        "text-generation",
        "option.dtype":
        "fp16",
        "option.adapters":
        "adapters",
        "option.enable_lora":
        "true",
        "option.max_lora_rank":
        64,
        "adapter_ids": [
            "UnderstandLing/llama-2-13b-chat-fr",
            "UnderstandLing/llama-2-13b-chat-es"
        ],
        "adapter_names": ["french", "spanish"],
        "option.gpu_memory_utilization":
        "0.8",
    },
    "mistral-7b-unmerged-lora": {
        "option.model_id":
        "s3://djl-llm/mistral-7b-instruct-v02/",
        "option.tensor_parallel_degree":
        "max",
        "option.task":
        "text-generation",
        "option.dtype":
        "fp16",
        "option.adapters":
        "adapters",
        "option.enable_lora":
        "true",
        "option.max_lora_rank":
        64,
        "option.max_loras":
        2,
        "adapter_ids": [
            "UnderstandLing/Mistral-7B-Instruct-v0.2-es",
            "UnderstandLing/Mistral-7B-Instruct-v0.2-de"
        ],
        "adapter_names": ["spanish", "german"],
        "option.gpu_memory_utilization":
        "0.8",
    },
    "mistral-7b-awq-unmerged-lora": {
        "option.model_id":
        "s3://djl-llm/mistral-7b-instruct-v02-awq/",
        "option.tensor_parallel_degree":
        "max",
        "option.task":
        "text-generation",
        "option.dtype":
        "fp16",
        "option.adapters":
        "adapters",
        "option.enable_lora":
        "true",
        "option.max_lora_rank":
        64,
        "option.max_loras":
        2,
        "adapter_ids": [
            "UnderstandLing/Mistral-7B-Instruct-v0.2-es",
            "UnderstandLing/Mistral-7B-Instruct-v0.2-de"
        ],
        "adapter_names": ["spanish", "german"],
        "option.gpu_memory_utilization":
        "0.8",
    },
    "llama3-8b-unmerged-lora": {
        "option.model_id":
        "s3://djl-llm/llama-3-8b-instruct-hf/",
        "option.tensor_parallel_degree":
        "max",
        "option.task":
        "text-generation",
        "option.dtype":
        "fp16",
        "option.adapters":
        "adapters",
        "option.enable_lora":
        "true",
        "option.max_lora_rank":
        64,
        "adapter_ids": [
            "UnderstandLing/Llama-3-8B-Instruct-fr",
            "UnderstandLing/Llama-3-8B-Instruct-es",
        ],
        "adapter_names": ["french", "spanish"],
        "option.gpu_memory_utilization":
        "0.8",
    },
    "llama-2-tiny": {
        "option.model_id": "s3://djl-llm/llama-2-tiny/",
        "option.quantize": "awq",
        "option.tensor_parallel_degree": 4
    },
    "llava_v1.6-mistral": {
        "option.model_id": "s3://djl-llm/llava-v1.6-mistral-7b-hf/",
    },
    "paligemma-3b-mix-448": {
        "option.model_id": "s3://djl-llm/paligemma-3b-mix-448/",
        "option.tensor_parallel_degree": 1,
    },
    "phi-3-vision-128k-instruct": {
        "option.model_id": "s3://djl-llm/phi-3-vision-128k-instruct/",
        "option.trust_remote_code": True,
    }
}

vllm_model_list = {
    "llama2-13b": {
        "option.model_id": "OpenAssistant/llama2-13b-orca-8k-3319",
        "option.task": "text-generation",
        "option.dtype": "fp16",
        "option.tensor_parallel_degree": 4
    },
    "llama2-13b-awq": {
        "option.model_id": "TheBloke/Llama-2-13B-chat-AWQ",
        "option.quantize": "awq",
        "option.tensor_parallel_degree": 4
    },
    "gpt-neox-20b": {
        "option.model_id": "s3://djl-llm/gpt-neox-20b",
        "option.task": "text-generation",
        "option.tensor_parallel_degree": 4
    },
    "mistral-7b": {
        "option.model_id": "s3://djl-llm/mistral-7b",
        "option.task": "text-generation",
        "option.tensor_parallel_degree": 4,
        "option.max_rolling_batch_size": 4
    },
    "phi-2": {
        "option.model_id": "microsoft/phi-2",
        "option.trust_remote_code": True,
        "option.tensor_parallel_degree": 4,
        "option.max_rolling_batch_size": 4,
    },
    "llama2-70b": {
        "option.model_id": "s3://djl-llm/llama-2-70b-hf/",
        "option.tensor_parallel_degree": 8,
        "option.max_rolling_batch_size": 32,
        "option.output_formatter": "jsonlines"
    },
    "mixtral-8x7b": {
        "option.model_id": "s3://djl-llm/mixtral-8x7b/",
        "option.tensor_parallel_degree": 8,
        "option.max_rolling_batch_size": 32,
        "option.output_formatter": "jsonlines"
    },
    "qwen2-7b-fp8": {
        "option.model_id": "neuralmagic/Qwen2-7B-Instruct-FP8",
        "option.task": "text-generation",
        "option.tensor_parallel_degree": 4,
        "option.max_rolling_batch_size": 4,
        "option.quantize": "fp8"
    },
    "llama3-8b-chunked-prefill": {
        "option.model_id": "s3://djl-llm/llama-3-8b-instruct-hf/",
        "option.task": "text-generation",
        "option.tensor_parallel_degree": 4,
        "option.enable_chunked_prefill": "true",
    },
    "falcon-11b-chunked-prefill": {
        "option.model_id": "s3://djl-llm/falcon-11B/",
        "option.task": "text-generation",
        "option.tensor_parallel_degree": 4,
        "option.enable_chunked_prefill": "true",
    },
    "llama-7b-unmerged-lora": {
        "option.model_id": "s3://djl-llm/huggyllama-llama-7b",
        "option.tensor_parallel_degree": "max",
        "option.task": "text-generation",
        "option.dtype": "fp16",
        "option.adapters": "adapters",
        "option.enable_lora": "true",
        "adapter_ids": ["tloen/alpaca-lora-7b", "22h/cabrita-lora-v0-1"],
        "adapter_names": ["english-alpaca", "portugese-alpaca"],
        "option.gpu_memory_utilization": "0.8",
    },
    "llama2-13b-awq-unmerged-lora": {
        "option.model_id":
        "s3://djl-llm/TheBloke-Llama-2-13b-Chat-AWQ/",
        "option.tensor_parallel_degree":
        "max",
        "option.task":
        "text-generation",
        "option.dtype":
        "fp16",
        "option.adapters":
        "adapters",
        "option.enable_lora":
        "true",
        "option.max_lora_rank":
        64,
        "adapter_ids": [
            "UnderstandLing/llama-2-7b-chat-es",
            "UnderstandLing/llama-2-7b-chat-ru"
        ],
        "adapter_names": ["spanish", "russian"],
        "option.gpu_memory_utilization":
        "0.8",
    },
    "mistral-7b-unmerged-lora": {
        "option.model_id":
        "s3://djl-llm/mistral-7b-instruct-v02/",
        "option.tensor_parallel_degree":
        "max",
        "option.task":
        "text-generation",
        "option.dtype":
        "fp16",
        "option.adapters":
        "adapters",
        "option.enable_lora":
        "true",
        "option.max_lora_rank":
        64,
        "option.max_loras":
        2,
        "adapter_ids": [
            "UnderstandLing/Mistral-7B-Instruct-v0.2-es",
            "UnderstandLing/Mistral-7B-Instruct-v0.2-de"
        ],
        "adapter_names": ["spanish", "german"],
        "option.gpu_memory_utilization":
        "0.8",
    },
    "mistral-7b-awq-unmerged-lora": {
        "option.model_id":
        "s3://djl-llm/mistral-7b-instruct-v02-awq/",
        "option.tensor_parallel_degree":
        "max",
        "option.task":
        "text-generation",
        "option.dtype":
        "fp16",
        "option.adapters":
        "adapters",
        "option.enable_lora":
        "true",
        "option.max_lora_rank":
        64,
        "option.max_loras":
        2,
        "adapter_ids": [
            "UnderstandLing/Mistral-7B-Instruct-v0.2-es",
            "UnderstandLing/Mistral-7B-Instruct-v0.2-de"
        ],
        "adapter_names": ["spanish", "german"],
        "option.gpu_memory_utilization":
        "0.8",
    },
    "llama-7b-unmerged-lora-overflow": {
        "option.model_id": "s3://djl-llm/huggyllama-llama-7b",
        "option.tensor_parallel_degree": 1,
        "option.task": "text-generation",
        "option.dtype": "fp16",
        "option.adapters": "adapters",
        "option.enable_lora": "true",
        "option.max_cpu_loras": 8,
        "adapter_ids": ["tloen/alpaca-lora-7b"] * 20,
        "adapter_names": [f"english-alpaca-{i}" for i in range(20)],
        "option.gpu_memory_utilization": "0.8",
    },
    "llama3-8b-unmerged-lora": {
        "option.model_id":
        "s3://djl-llm/llama-3-8b-instruct-hf/",
        "option.tensor_parallel_degree":
        "max",
        "option.task":
        "text-generation",
        "option.dtype":
        "fp16",
        "option.adapters":
        "adapters",
        "option.enable_lora":
        "true",
        "option.max_lora_rank":
        64,
        "adapter_ids": [
            "UnderstandLing/Llama-3-8B-Instruct-fr",
            "UnderstandLing/Llama-3-8B-Instruct-es",
        ],
        "adapter_names": ["french", "spanish"],
        "option.gpu_memory_utilization":
        "0.8",
    },
    "starcoder2-7b": {
        "option.model_id": "s3://djl-llm/bigcode-starcoder2",
        "option.task": "text-generation",
        "option.trust_remote_code": True,
        "option.tensor_parallel_degree": 1,
        "option.max_rolling_batch_size": 4,
    },
    "gemma-7b": {
        "option.model_id": "s3://djl-llm/gemma-7b",
        "option.task": "text-generation",
        "option.trust_remote_code": True,
        "option.tensor_parallel_degree": 1,
        "option.max_rolling_batch_size": 4,
        "option.max_model_len": 2656,
    },
    "gemma-2b": {
        "option.model_id": "s3://djl-llm/gemma-2b",
        "option.task": "text-generation",
        "option.trust_remote_code": True,
        "option.tensor_parallel_degree": 1,
        "option.max_rolling_batch_size": 256,
    },
    "llama2-7b-chat": {
        "option.model_id": "s3://djl-llm/meta-llama-Llama-2-7b-chat-hf/",
        "option.task": "text-generation",
        "option.dtype": "fp16",
        "option.tensor_parallel_degree": 4,
        "option.max_rolling_batch_size": 4,
    },
}

vllm_neo_model_list = {
    "llama-3-8b": {
        "option.model_id": "s3://djl-llm/llama-3-8b-hf/",
        "option.tensor_parallel_degree": 4
    }
}

lmi_dist_aiccl_model_list = {
    "llama-2-70b-aiccl": {
        "option.model_id": "s3://djl-llm/llama-2-70b-hf/",
    },
    "codellama-34b-aiccl": {
        "option.model_id": "s3://djl-llm/CodeLlama-34b-Instruct-hf/",
    },
    "falcon-40b-aiccl": {
        "option.model_id": "s3://djl-llm/falcon-40b/",
    },
    "mixtral-8x7b-aiccl": {
        "option.model_id": "s3://djl-llm/mixtral-8x7b/",
    }
}

trtllm_handler_list = {
    "llama2-13b": {
        "option.model_id": "s3://djl-llm/llama-2-13b-hf/",
        "option.tensor_parallel_degree": 4,
        "option.rolling_batch": "trtllm",
        "option.output_formatter": "jsonlines",
    },
    "llama2-7b-smoothquant": {
        "option.model_id": "s3://djl-llm/meta-llama-Llama-2-7b-chat-hf/",
        "option.tensor_parallel_degree": 4,
        "option.quantize": "smoothquant",
        "option.smoothquant_per_token": "True",
        "option.smoothquant_per_channel": "True",
        "option.rolling_batch": "trtllm",
        "option.output_formatter": "jsonlines",
    },
    "internlm-7b": {
        "option.model_id": "internlm/internlm-7b",
        "option.tensor_parallel_degree": 4,
        "option.output_formatter": "jsonlines",
        "option.trust_remote_code": True
    },
    "baichuan2-13b": {
        "option.model_id": "s3://djl-llm/baichuan2-13b/",
        "option.tensor_parallel_degree": 4,
        "option.baichuan_model_version": "v2_13b",
        "option.output_formatter": "jsonlines",
        "option.trust_remote_code": True
    },
    "chatglm3-6b": {
        "option.model_id": "s3://djl-llm/chatglm3-6b/",
        "option.tensor_parallel_degree": 4,
        "option.output_formatter": "jsonlines",
        "option.trust_remote_code": True,
        "option.chatglm_model_version": "chatglm3"
    },
    "mistral-7b": {
        "option.model_id": "s3://djl-llm/mistral-7b/",
        "option.tensor_parallel_degree": 4,
        "option.rolling_batch": "trtllm",
        "option.output_formatter": "jsonlines"
    },
    "gpt-j-6b": {
        "option.model_id": "s3://djl-llm/gpt-j-6b/",
        "option.tensor_parallel_degree": 1,
        "option.max_input_len": 256,
        "option.max_output_len": 256,
        "option.max_rolling_batch_size": 16,
        "option.rolling_batch": "auto",
        "option.output_formatter": "jsonlines"
    },
    "qwen-7b": {
        "option.model_id": "Qwen/Qwen-7B",
        "option.tensor_parallel_degree": 4,
        "option.trust_remote_code": True,
        "option.output_formatter": "jsonlines"
    },
    "gpt2": {
        "option.model_id": "gpt2",
        "option.tensor_parallel_degree": 4,
        "option.max_rolling_batch_size": 16,
        "option.trust_remote_code": True,
        "option.max_draft_len": 20,
        "option.output_formatter": "jsonlines"
    },
    "santacoder": {
        "option.model_id": "bigcode/santacoder",
        "option.tensor_parallel_degree": 4,
        "option.max_rolling_batch_size": 16,
        "option.trust_remote_code": True,
        "option.gpt_model_version": "santacoder",
        "option.output_formatter": "jsonlines"
    },
    "llama2-70b": {
        "option.model_id": "s3://djl-llm/llama-2-70b-hf/",
        "option.tensor_parallel_degree": 8,
        "option.use_custom_all_reduce": True,
        "option.max_rolling_batch_size": 32,
        "option.output_formatter": "jsonlines"
    },
    "mixtral-8x7b": {
        "option.model_id": "s3://djl-llm/mixtral-8x7b/",
        "option.tensor_parallel_degree": 8,
        "option.use_custom_all_reduce": False,
        "option.max_rolling_batch_size": 32,
        "option.output_formatter": "jsonlines"
    },
    "llama2-7b-chat": {
        "option.model_id": "s3://djl-llm/meta-llama-Llama-2-7b-chat-hf/",
        "option.dtype": "fp16",
        "option.tensor_parallel_degree": 4,
        "option.max_rolling_batch_size": 4
    },
    "flan-t5-xl": {
        "option.model_id": "s3://djl-llm/flan-t5-xl/",
        "option.dtype": "bf16"
    }
}

correctness_model_list = {
    "trtllm-codestral-22b": {
        "engine": "Python",
        "option.task": "text-generation",
        "option.model_id": "bullerwins/Codestral-22B-v0.1-hf",
        "option.rolling_batch": "trtllm",
        "option.tensor_parallel_degree": 4,
        "option.max_rolling_batch_size": 41
    },
    "lmi-dist-codestral-22b": {
        "engine": "MPI",
        "option.task": "text-generation",
        "option.model_id": "bullerwins/Codestral-22B-v0.1-hf",
        "option.rolling_batch": "lmi-dist",
        "option.tensor_parallel_degree": 4,
        "option.max_rolling_batch_size": 41
    },
    "neuronx-codestral-22b": {
        "engine": "Python",
        "option.entryPoint": "djl_python.transformers_neuronx",
        "option.model_id": "bullerwins/Codestral-22B-v0.1-hf",
        "option.tensor_parallel_degree": 12,
        "option.n_positions": 1024,
        "option.rolling_batch": "auto",
        "option.max_rolling_batch_size": 41,
        "option.model_loading_timeout": 1800
    },
    "trtllm-llama3-8b": {
        "engine": "Python",
        "option.task": "text-generation",
        "option.model_id": "s3://djl-llm/llama-3-8b-hf/",
        "option.rolling_batch": "trtllm",
        "option.tensor_parallel_degree": 4,
        "option.max_rolling_batch_size": 213
    },
    "lmi-dist-llama3-1-8b": {
        "engine": "MPI",
        "option.task": "text-generation",
        "option.model_id": "s3://djl-llm/llama-3.1-8b-hf/",
        "option.rolling_batch": "lmi-dist",
        "option.tensor_parallel_degree": 4,
        "option.max_rolling_batch_size": 213
    },
    "neuronx-llama3-1-8b": {
        "engine": "Python",
        "option.entryPoint": "djl_python.transformers_neuronx",
        "option.model_id": "s3://djl-llm/llama-3.1-8b-hf/",
        "option.tensor_parallel_degree": 12,
        "option.n_positions": 768,
        "option.rolling_batch": "auto",
        "option.max_rolling_batch_size": 213,
        "option.model_loading_timeout": 1800
    }
}

<<<<<<< HEAD
trtllm_neo_list = {
    "llama3-8b-tp1-fp16": {
        "option.model_id": "s3://djl-llm/llama-3-8b-hf/",
        "option.tensor_parallel_degree": 1,
        "option.rolling_batch": "trtllm",
        "option.output_formatter": "jsonlines"
    },
    "llama3-8b-tp4-awq": {
        "option.model_id": "s3://djl-llm/llama-3-8b-hf/",
        "option.tensor_parallel_degree": 4,
        "option.rolling_batch": "trtllm",
        "option.output_formatter": "jsonlines",
        "option.quantize": "awq"
    },
    "llama3-8b-tp4-fp8": {
        "option.model_id": "s3://djl-llm/llama-3-8b-hf/",
        "option.tensor_parallel_degree": 4,
        "option.rolling_batch": "trtllm",
        "option.output_formatter": "jsonlines",
        "option.quantize": "fp8"
    },
    "llama3-8b-tp4-smoothquant": {
        "option.model_id": "s3://djl-llm/llama-3-8b-hf/",
        "option.tensor_parallel_degree": 4,
        "option.rolling_batch": "trtllm",
        "option.output_formatter": "jsonlines",
        "option.quantize": "smoothquant"
    },
    "llama3-70b-tp8-fp16": {
        "option.model_id": "s3://djl-llm/llama-3-70b-hf/",
        "option.tensor_parallel_degree": 8,
        "option.rolling_batch": "trtllm",
        "option.output_formatter": "jsonlines"
    },
    "llama3-70b-tp8-awq": {
        "option.model_id": "s3://djl-llm/llama-3-70b-hf/",
        "option.tensor_parallel_degree": 8,
        "option.rolling_batch": "trtllm",
        "option.output_formatter": "jsonlines",
        "option.quantize": "awq"
    },
    "llama3-70b-tp8-fp8": {
        "option.model_id": "s3://djl-llm/llama-3-70b-hf/",
        "option.tensor_parallel_degree": 8,
        "option.rolling_batch": "trtllm",
        "option.output_formatter": "jsonlines",
        "option.quantize": "fp8"
    },
    "llama3-70b-tp8-smoothquant": {
        "option.model_id": "s3://djl-llm/llama-3-70b-hf/",
        "option.tensor_parallel_degree": 8,
        "option.rolling_batch": "trtllm",
        "option.output_formatter": "jsonlines",
        "option.quantize": "smoothquant"
    }
}

transformers_neuronx_neo_list = {
    "llama-2-13b-rb": {
        "option.model_id": "s3://djl-llm/llama-2-13b-hf/",
        "option.tensor_parallel_degree": 8,
        "option.n_positions": 1024,
        "option.rolling_batch": "auto",
        "option.max_rolling_batch_size": 4,
        "option.dtype": "fp16",
        "option.model_loading_timeout": 3600,
    },
    "mixtral-8x22b": {
        "option.model_id": "s3://djl-llm/mixtral-8x22b/",
        "option.tensor_parallel_degree": 8,
        "option.n_positions": 512,
        "option.rolling_batch": "disable",
        "option.batch_size": 2,
        "option.model_loading_timeout": 3600,
    },
    "codellama-34b": {
        "option.model_id": "s3://djl-llm/codellama-34b/",
        "option.tensor_parallel_degree": 8,
        "option.n_positions": 256,
        "option.rolling_batch": "disable",
        "option.batch_size": 4,
        "option.model_loading_timeout": 3600,
    },
    "mistral-7b": {
        "option.model_id": "s3://djl-llm/mistral-7b/",
        "option.tensor_parallel_degree": 4,
        "option.n_positions": 512,
        "option.rolling_batch": "disable",
        "option.batch_size": 2,
        "option.dtype": "fp16",
        "option.model_loading_timeout": 3600,
    },
    "llama-3-8b": {
        "option.model_id": "s3://djl-llm/llama-3-8b-hf/",
        "option.tensor_parallel_degree": 8
    }
=======
text_embedding_model_list = {
    "bge-base": {
        "option.model_id": "BAAI/bge-base-en-v1.5",
        "batch_size": 32,
    },
    "bge-reranker": {
        "option.model_id": "BAAI/bge-reranker-base",
        "reranking": True,
        "includeTokenTypes": True,
        "sigmoid": False,
        "batch_size": 32,
    }
}

handler_performance_model_list = {
    "tiny-llama-lmi": {
        "engine": "MPI",
        "option.model_id": "TinyLlama/TinyLlama-1.1B-Chat-v1.0",
        "option.rolling_batch": "lmi-dist",
        "option.max_rolling_batch_size": 512,
    },
    "tiny-llama-vllm": {
        "engine": "Python",
        "option.model_id": "TinyLlama/TinyLlama-1.1B-Chat-v1.0",
        "option.task": "text-generation",
        "option.rolling_batch": "vllm",
        "option.gpu_memory_utilization": "0.9",
        "option.max_rolling_batch_size": 512,
    },
    "tiny-llama-trtllm": {
        "engine": "Python",
        "option.model_id": "TinyLlama/TinyLlama-1.1B-Chat-v1.0",
        "option.rolling_batch": "trtllm",
        "option.max_rolling_batch_size": 512,
    },
>>>>>>> bab61906
}


def write_model_artifacts(properties,
                          requirements=None,
                          adapter_ids=[],
                          adapter_names=[]):
    model_path = "models/test"
    if os.path.exists(model_path):
        shutil.rmtree(model_path)
    os.makedirs(model_path, exist_ok=True)
    with open(os.path.join(model_path, "serving.properties"), "w") as f:
        for key, value in properties.items():
            f.write(f"{key}={value}\n")
    if requirements:
        with open(os.path.join(model_path, "requirements.txt"), "w") as f:
            f.write('\n'.join(requirements) + '\n')

    adapters_path = os.path.abspath(os.path.join(model_path, "adapters"))
    # Download adapters if any
    if adapter_ids:
        os.makedirs(adapters_path, exist_ok=True)
        ## install huggingface_hub in your workflow file to use this
        from huggingface_hub import snapshot_download
        adapter_cache = {}
        for adapter_id, adapter_name in zip(adapter_ids, adapter_names):
            dir = os.path.join(adapters_path, adapter_name)
            if adapter_id in adapter_cache:
                shutil.copytree(adapter_cache[adapter_id], dir)
            else:
                os.makedirs(dir, exist_ok=True)
                snapshot_download(adapter_id,
                                  local_dir_use_symlinks=False,
                                  local_dir=dir)
                adapter_cache[adapter_id] = dir


def create_neo_input_model(properties):
    model_path = "models"
    model_download_path = os.path.join(model_path, "uncompiled")
    if os.path.exists(model_path):
        shutil.rmtree(model_path)
    os.makedirs(model_download_path, exist_ok=True)
    with open(os.path.join(model_download_path, "serving.properties"),
              "w") as f:
        for key, value in properties.items():
            if key != "option.model_id":
                f.write(f"{key}={value}\n")

    # create Neo files/dirs
    open(os.path.join(model_path, "errors.json"), "w").close()
    os.makedirs(os.path.join(model_path, "cache"), exist_ok=True)
    os.makedirs(os.path.join(model_path, "compiled"), exist_ok=True)

    # Download the model checkpoint from S3 to local path
    model_s3_uri = properties.get("option.model_id")
    if os.path.isfile("/opt/djl/bin/s5cmd"):
        if not model_s3_uri.endswith("*"):
            if model_s3_uri.endswith("/"):
                model_s3_uri += '*'
            else:
                model_s3_uri += '/*'

        cmd = ["/opt/djl/bin/s5cmd", "sync", model_s3_uri, model_download_path]
    else:
        cmd = ["aws", "s3", "sync", model_s3_uri, model_download_path]
    subprocess.check_call(cmd)


def build_hf_handler_model(model):
    if model not in hf_handler_list:
        raise ValueError(
            f"{model} is not one of the supporting handler {list(hf_handler_list.keys())}"
        )
    options = hf_handler_list[model]
    options["engine"] = "Python"
    options["option.entryPoint"] = "djl_python.huggingface"
    options["option.predict_timeout"] = 240
    options["option.rolling_batch"] = "disable"

    adapter_ids = options.pop("adapter_ids", [])
    adapter_names = options.pop("adapter_names", [])

    write_model_artifacts(options,
                          adapter_ids=adapter_ids,
                          adapter_names=adapter_names)


def build_performance_model(model):
    if model in performance_test_list.keys():
        options = performance_test_list[model]
    else:
        options = {"option.task": "text-generation", "option.model_id": model}
    options["option.predict_timeout"] = 240
    if args.dtype:
        options["option.dtype"] = args.dtype
    if options.get('option.dtype') is None:
        raise ValueError("Need to provide dtype for performance benchmark")
    options["option.tensor_parallel_degree"] = args.tensor_parallel
    engine = options.get('engine')
    if args.engine:
        engine = args.engine
        options['engine'] = engine
    if engine is None:
        raise ValueError("Need to provide engine for performance benchmark")
    write_model_artifacts(options)


def build_transformers_neuronx_handler_model(model):
    if model not in transformers_neuronx_handler_list.keys():
        raise ValueError(
            f"{model} is not one of the supporting handler {list(transformers_neuronx_handler_list.keys())}"
        )
    options = transformers_neuronx_handler_list[model]
    options["engine"] = "Python"
    options["option.entryPoint"] = "djl_python.transformers_neuronx"
    write_model_artifacts(options)


def build_transformers_neuronx_aot_handler_model(model):
    if model not in transformers_neuronx_aot_handler_list.keys():
        raise ValueError(
            f"{model} is not one of the supporting handler {list(transformers_neuronx_aot_handler_list.keys())}"
        )
    options = transformers_neuronx_aot_handler_list[model]
    options["engine"] = "Python"
    options["option.entryPoint"] = "djl_python.transformers_neuronx"
    write_model_artifacts(options)


def build_rolling_batch_model(model):
    if model not in rolling_batch_model_list.keys():
        raise ValueError(
            f"{model} is not one of the supporting handler {list(rolling_batch_model_list.keys())}"
        )
    options = rolling_batch_model_list[model]
    options["option.rolling_batch"] = "scheduler"
    write_model_artifacts(options)


def build_lmi_dist_model(model):
    if model not in lmi_dist_model_list.keys():
        raise ValueError(
            f"{model} is not one of the supporting handler {list(lmi_dist_model_list.keys())}"
        )
    options = lmi_dist_model_list[model]
    options["engine"] = "MPI"
    options["option.rolling_batch"] = "lmi-dist"
    options["option.output_formatter"] = "jsonlines"

    adapter_ids = options.pop("adapter_ids", [])
    adapter_names = options.pop("adapter_names", [])

    write_model_artifacts(options,
                          adapter_ids=adapter_ids,
                          adapter_names=adapter_names)


def build_vllm_model(model):
    if model not in vllm_model_list.keys():
        raise ValueError(
            f"{model} is not one of the supporting handler {list(vllm_model_list.keys())}"
        )
    options = vllm_model_list[model]
    options["engine"] = "Python"
    options["option.rolling_batch"] = "vllm"
    options["option.output_formatter"] = "jsonlines"

    adapter_ids = options.pop("adapter_ids", [])
    adapter_names = options.pop("adapter_names", [])

    write_model_artifacts(options,
                          adapter_ids=adapter_ids,
                          adapter_names=adapter_names)


def build_vllm_neo_model(model):
    if model not in vllm_neo_model_list:
        raise ValueError(
            f"{model} is not one of the supporting handler {list(transformers_neuronx_neo_list.keys())}"
        )
    options = vllm_neo_model_list[model]
    create_neo_input_model(options)


def build_lmi_dist_aiccl_model(model):
    if model not in lmi_dist_aiccl_model_list.keys():
        raise ValueError(
            f"{model} is not one of the supporting handler {list(lmi_dist_aiccl_model_list.keys())}"
        )
    options = lmi_dist_aiccl_model_list[model]
    options["engine"] = "MPI"
    options["option.task"] = "text-generation"
    options["option.tensor_parallel_degree"] = 8
    options["option.rolling_batch"] = "lmi-dist"
    options["option.output_formatter"] = "jsonlines"
    options["option.max_rolling_batch_size"] = 16
    write_model_artifacts(options)


def build_trtllm_handler_model(model):
    if model not in trtllm_handler_list:
        raise ValueError(
            f"{model} is not one of the supporting handler {list(trtllm_handler_list.keys())}"
        )
    options = trtllm_handler_list[model]
    # 30 minute waiting for conversion timeout
    options["model_loading_timeout"] = "1800"
    write_model_artifacts(options)


def build_trtllm_neo_model(model):
    if model not in trtllm_neo_list:
        raise ValueError(
            f"{model} is not one of the supporting handler {list(trtllm_neo_list.keys())}"
        )
    options = trtllm_neo_list[model]
    # 60 min timeout for compilation/quantization
    options["model_loading_timeout"] = "3600"
    # Download model to local in addition to generating serving.properties
    create_neo_input_model(options)


def build_transformers_neuronx_neo_model(model):
    if model not in transformers_neuronx_neo_list:
        raise ValueError(
            f"{model} is not one of the supporting handler {list(transformers_neuronx_neo_list.keys())}"
        )
    options = transformers_neuronx_neo_list[model]
    create_neo_input_model(options)


def build_correctness_model(model):
    if model not in correctness_model_list:
        raise ValueError(
            f"{model} is not one of the supporting handler {list(correctness_model_list.keys())}"
        )
    options = correctness_model_list[model]
    options["option.output_formatter"] = "json"
    write_model_artifacts(options)


def build_handler_performance_model(model):
    if model not in handler_performance_model_list.keys():
        raise ValueError(
            f"{model} is not one of the supporting handler {list(handler_performance_model_list.keys())}"
        )
    options = handler_performance_model_list[model]
    write_model_artifacts(options)


def build_text_embedding_model(model):
    if model not in text_embedding_model_list:
        raise ValueError(
            f"{model} is not one of the supporting handler {list(onnx_list.keys())}"
        )
    options = text_embedding_model_list[model]
    options["engine"] = "Rust"
    options["option.task"] = "text_embedding"
    options["normalize"] = False
    write_model_artifacts(options)


supported_handler = {
    'huggingface': build_hf_handler_model,
    'transformers_neuronx': build_transformers_neuronx_handler_model,
    'transformers_neuronx_aot': build_transformers_neuronx_aot_handler_model,
    'performance': build_performance_model,
    'handler_performance': build_handler_performance_model,
    'rolling_batch_scheduler': build_rolling_batch_model,
    'lmi_dist': build_lmi_dist_model,
    'lmi_dist_aiccl': build_lmi_dist_aiccl_model,
    'vllm': build_vllm_model,
    'vllm_neo': build_vllm_neo_model,
    'trtllm': build_trtllm_handler_model,
    'trtllm_neo': build_trtllm_neo_model,
    'transformers_neuronx_neo': build_transformers_neuronx_neo_model,
    'correctness': build_correctness_model,
    'text_embedding': build_text_embedding_model,
}

if __name__ == '__main__':
    parser = argparse.ArgumentParser(description='Build the LLM configs')
    parser.add_argument('handler', help='the handler used in the model')
    parser.add_argument('model', help='model that works with certain handler')
    parser.add_argument('--engine',
                        required=False,
                        type=str,
                        choices=['deepspeed', 'huggingface'],
                        help='The engine used for inference')
    parser.add_argument('--dtype',
                        required=False,
                        type=str,
                        help='The model data type')
    parser.add_argument('--tensor_parallel',
                        required=False,
                        type=int,
                        help='The model tensor parallel degree')
    global args
    args = parser.parse_args()

    if args.handler not in supported_handler:
        raise ValueError(
            f"{args.handler} is not one of the supporting handler {list(supported_handler.keys())}"
        )
    supported_handler[args.handler](args.model)<|MERGE_RESOLUTION|>--- conflicted
+++ resolved
@@ -975,7 +975,6 @@
     }
 }
 
-<<<<<<< HEAD
 trtllm_neo_list = {
     "llama3-8b-tp1-fp16": {
         "option.model_id": "s3://djl-llm/llama-3-8b-hf/",
@@ -1072,7 +1071,8 @@
         "option.model_id": "s3://djl-llm/llama-3-8b-hf/",
         "option.tensor_parallel_degree": 8
     }
-=======
+}
+
 text_embedding_model_list = {
     "bge-base": {
         "option.model_id": "BAAI/bge-base-en-v1.5",
@@ -1108,7 +1108,6 @@
         "option.rolling_batch": "trtllm",
         "option.max_rolling_batch_size": 512,
     },
->>>>>>> bab61906
 }
 
 
