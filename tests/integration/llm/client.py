--- conflicted
+++ resolved
@@ -1801,13 +1801,10 @@
         test_handler_rolling_batch_chat(args.model, lmi_dist_chat_model_spec)
     elif args.handler == "vllm_chat":
         test_handler_rolling_batch_chat(args.model, vllm_chat_model_spec)
-<<<<<<< HEAD
     elif args.handler == "vllm_neo":
         test_handler_rolling_batch(args.model, vllm_neo_model_spec)
-=======
     elif args.handler == "handler_performance":
         test_handler_performance(args.model, handler_performance_model_spec)
->>>>>>> bab61906
     elif args.handler == "performance":
         test_performance()
     elif args.handler == "lmi_dist_aiccl":
