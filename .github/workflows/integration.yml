--- conflicted
+++ resolved
@@ -160,19 +160,12 @@
           - test: TestVllmCustomHandlers
             instance: g6
             failure-prefix: lmi
-<<<<<<< HEAD
           - test: TestVllmLora
             instance: g6
             failure-prefix: lmi
           - test: TestVllmAsyncLora
             instance: g6
             failure-prefix: lmi
-=======
-          # - test: TestVllmLora
-          #   instance: g6
-          #   failure-prefix: lmi
-
->>>>>>> 18ac5311
           - test: TestMultiModalVllm
             instance: g6
             failure-prefix: lmi
