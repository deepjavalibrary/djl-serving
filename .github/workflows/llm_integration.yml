--- conflicted
+++ resolved
@@ -8,11 +8,7 @@
         required: false
         default: ''
       run_test:
-<<<<<<< HEAD
-        description: 'Run only the tests you need [ds, hf, aot, lora-correctness, smoothquant]'
-=======
-        description: 'Run only the tests you need [ds, hf, aot, trtllm, lora-correctness]'
->>>>>>> a3f15138
+        description: 'Run only the tests you need [ds, hf, aot, trtllm, lora-correctness, smoothquant]'
         required: false
         default: ''
   schedule:
