/*
 * Copyright 2022 Amazon.com, Inc. or its affiliates. All Rights Reserved.
 *
 * Licensed under the Apache License, Version 2.0 (the "License"). You may not use this file except in compliance
 * with the License. A copy of the License is located at
 *
 * http://aws.amazon.com/apache2.0/
 *
 * or in the "license" file accompanying this file. This file is distributed on an "AS IS" BASIS, WITHOUT WARRANTIES
 * OR CONDITIONS OF ANY KIND, either express or implied. See the License for the specific language governing permissions
 * and limitations under the License.
 */
package ai.djl.serving.console;

<<<<<<< HEAD

=======
>>>>>>> 9421ff00
import ai.djl.serving.http.BadRequestException;
import ai.djl.serving.http.InternalServerException;
import ai.djl.serving.http.MethodNotAllowedException;
import ai.djl.serving.http.ResourceNotFoundException;
import ai.djl.serving.http.StatusResponse;
import ai.djl.serving.plugins.DependencyManager;
import ai.djl.serving.plugins.RequestHandler;
import ai.djl.serving.util.ConfigManager;
import ai.djl.serving.util.MutableClassLoader;
import ai.djl.serving.util.NettyUtils;

import com.google.gson.JsonObject;
import com.google.gson.JsonParser;

import io.netty.channel.ChannelHandlerContext;
import io.netty.handler.codec.http.FullHttpRequest;
import io.netty.handler.codec.http.HttpMethod;
import io.netty.handler.codec.http.HttpRequest;
import io.netty.handler.codec.http.QueryStringDecoder;
import io.netty.handler.codec.http.multipart.DefaultHttpDataFactory;
import io.netty.handler.codec.http.multipart.FileUpload;
import io.netty.handler.codec.http.multipart.HttpDataFactory;
import io.netty.handler.codec.http.multipart.HttpPostRequestDecoder;
import io.netty.handler.codec.http.multipart.InterfaceHttpData;
import io.netty.handler.codec.http.multipart.InterfaceHttpData.HttpDataType;
import io.netty.handler.codec.http.multipart.MixedAttribute;
import io.netty.util.internal.StringUtil;

import org.apache.commons.compress.utils.Charsets;

import java.io.File;
import java.io.IOException;
import java.io.RandomAccessFile;
import java.nio.file.Files;
import java.nio.file.Path;
import java.nio.file.Paths;
import java.nio.file.StandardOpenOption;
import java.util.ArrayList;
import java.util.Collections;
import java.util.List;
import java.util.Map;
import java.util.concurrent.ConcurrentHashMap;
import java.util.stream.Stream;

/** A class handling inbound HTTP requests for the console API. */
public class ConsoleRequestHandler implements RequestHandler<Void> {

    /** {@inheritDoc} */
    @Override
    public boolean acceptInboundMessage(Object msg) {
        if (!(msg instanceof HttpRequest)) {
            return false;
        }

        HttpRequest req = (HttpRequest) msg;
        return req.uri().startsWith("/console/api/");
    }

    /** {@inheritDoc} */
    @Override
    public Void handleRequest(
            ChannelHandlerContext ctx,
            FullHttpRequest req,
            QueryStringDecoder decoder,
            String[] segments) {
        switch (segments[3]) {
            case "logs":
                if (segments.length == 4) {
                    listLogs(ctx, req.method());
                } else if (segments.length == 5) {
                    int lines = NettyUtils.getIntParameter(decoder, "lines", 200);
                    showLog(ctx, segments[4], lines, req.method());
                } else if (segments.length == 6 && "download".equals(segments[4])) {
                    downloadLog(ctx, segments[5], req.method());
                } else {
                    throw new ResourceNotFoundException();
                }
                return null;
            case "inferenceAddress":
                getInferenceAddress(ctx, req.method());
                return null;
            case "upload":
                upload(ctx, req);
                return null;
            case "version":
                getVersion(ctx, req.method());
                return null;
            case "restart":
                restart(ctx, req.method());
                return null;
            case "config":
                if (HttpMethod.GET.equals(req.method())) {
                    getConfig(ctx);
                } else if (HttpMethod.POST.equals(req.method())) {
                    modifyConfig(ctx, req);
                } else {
                    throw new MethodNotAllowedException();
                }
                return null;
            case "dependency":
                if (HttpMethod.GET.equals(req.method())) {
                    listDependency(ctx);
                } else if (HttpMethod.POST.equals(req.method())) {
                    addDependency(ctx, req);
                } else if (HttpMethod.DELETE.equals(req.method())) {
                    if (segments.length == 5) {
                        deleteDependency(ctx, segments[4]);
                    } else {
                        throw new BadRequestException("Invalid url");
                    }
                } else {
                    throw new MethodNotAllowedException();
                }
                return null;
            default:
                throw new ResourceNotFoundException();
        }
    }

    private void restart(ChannelHandlerContext ctx, HttpMethod method) {
        requiresGet(method);
        Path path = Paths.get("/.dockerenv");
        if (!Files.exists(path)) {
            throw new BadRequestException("Restart is supported on Docker environment only");
        }
        NettyUtils.sendJsonResponse(
                ctx, new StatusResponse("Restart successfully, please wait a moment"));
        System.exit(333); // NOPMD
    }


    private void modifyConfig(ChannelHandlerContext ctx, FullHttpRequest req) {
        String jsonStr = req.content().toString(Charsets.toCharset("UTF-8"));
        JsonObject json = JsonParser.parseString(jsonStr).getAsJsonObject();
        String prop = json.get("prop").getAsString();
        ConfigManager configManager = ConfigManager.getInstance();
        String configFile = configManager.getProperty("configFile", "");
        try {
            Path path;
            if (!configFile.isEmpty()) {
                path = Paths.get(configFile);
            } else {
                String serverHome = ConfigManager.getModelServerHome();
                Path conf = Paths.get(serverHome, "conf");
                Files.createDirectories(conf);
                path = conf.resolve("config.properties");
            }

            Files.writeString(path, prop);
        } catch (IOException e) {
            throw new InternalServerException("Failed to write configuration file", e);
        }
        NettyUtils.sendJsonResponse(
                ctx, new StatusResponse("Configuration modification succeeded"));
    }

    private void getConfig(ChannelHandlerContext ctx) {
        ConfigManager configManager = ConfigManager.getInstance();
        String configFile = configManager.getProperty("configFile", null);
        if (configFile == null || configFile.isEmpty()) {
            NettyUtils.sendJsonResponse(ctx, new StatusResponse(""));
            return;
        }

        Path path = Paths.get(configFile);
        try {
            String config = Files.readString(path);
            NettyUtils.sendJsonResponse(ctx, new StatusResponse(config));
        } catch (IOException e) {
            throw new InternalServerException("Failed to read configuration file", e);
        }
    }

    private void getVersion(ChannelHandlerContext ctx, HttpMethod method) {
        requiresGet(method);
        String version = ConfigManager.getVersion();
        NettyUtils.sendJsonResponse(ctx, new StatusResponse(version));
    }

    private void deleteDependency(ChannelHandlerContext ctx, String name) {
        if (name.contains("..")) {
            throw new BadRequestException("Invalid dependency file name:" + name);
        }
        String serverHome = ConfigManager.getModelServerHome();
        Path path = Paths.get(serverHome, "deps", name);
        try {
            Files.delete(path);
        } catch (IOException e) {
            throw new InternalServerException("Failed to delete " + name, e);
        }
        String msg = "Dependency deleted  successfully";
        NettyUtils.sendJsonResponse(ctx, new StatusResponse(msg));
    }

    private void listDependency(ChannelHandlerContext ctx) {
        String serverHome = ConfigManager.getModelServerHome();
        Path depDir = Paths.get(serverHome, "deps");
        if (!Files.isDirectory(depDir)) {
            NettyUtils.sendJsonResponse(ctx, Collections.emptyList());
            return;
        }

        List<Map<String, String>> list = new ArrayList<>();
        try (Stream<Path> stream = Files.walk(depDir)) {
            stream.forEach(
                    f -> {
                        File file = f.toFile();
                        String fileName = file.getName();
                        if (fileName.endsWith(".jar")) {
                            Map<String, String> m = new ConcurrentHashMap<>(4);
                            m.put("name", fileName);
                            String[] arr = fileName.split("_");
                            if (arr.length == 3) {
                                m.put("groupId", arr[0]);
                                m.put("artifactId", arr[1]);
                                m.put("version", arr[2].replace(".jar", ""));
                            }
                            list.add(m);
                        }
                    });
        } catch (IOException e) {
            throw new InternalServerException("Failed to list dependency files", e);
        }
        NettyUtils.sendJsonResponse(ctx, list);
    }

    private void addDependency(ChannelHandlerContext ctx, FullHttpRequest req) {
        HttpDataFactory factory = new DefaultHttpDataFactory();
        HttpPostRequestDecoder form = new HttpPostRequestDecoder(factory, req);
        DependencyManager dm = DependencyManager.getInstance();
        try {
            List<FileUpload> fileList = new ArrayList<>();
            Map<String, String> params = new ConcurrentHashMap<>();
            List<InterfaceHttpData> bodyHttpDatas = form.getBodyHttpDatas();
            for (InterfaceHttpData data : bodyHttpDatas) {
                if (data.getHttpDataType() == HttpDataType.Attribute) {
                    MixedAttribute m = (MixedAttribute) data;
                    params.put(data.getName(), m.getValue());
                } else if (data.getHttpDataType() == HttpDataType.FileUpload) {
                    fileList.add((FileUpload) data);
                }
            }
            String type = params.getOrDefault("type", "");
            if ("engine".equals(type)) {
                String engine = params.getOrDefault("engine", "");
                dm.installEngine(engine);
            } else {
                String from = params.getOrDefault("from", "");
                if ("maven".equals(from)) {
                    String groupId = params.getOrDefault("groupId", "");
                    String artifactId = params.getOrDefault("artifactId", "");
                    String version = params.getOrDefault("version", "");
                    String dependency = groupId + ":" + artifactId + ":" + version;
                    dm.installDependency(dependency);
                } else {
                    String serverHome = ConfigManager.getModelServerHome();
                    Path depDir = Paths.get(serverHome, "deps");
                    for (FileUpload file : fileList) {
                        byte[] bytes = file.get();
                        String filename = file.getFilename();
                        Path write =
                                Files.write(
                                        Paths.get(depDir.toString(), filename),
                                        bytes,
                                        StandardOpenOption.CREATE);
                        MutableClassLoader mcl = MutableClassLoader.getInstance();
                        mcl.addURL(write.toUri().toURL());
                    }
                }
            }
            String msg = "Dependency added successfully";
            NettyUtils.sendJsonResponse(ctx, new StatusResponse(msg));
        } catch (IOException e) {
            throw new InternalServerException("Failed to install dependency", e);
        } finally {
            form.cleanFiles();
            form.destroy();
        }
    }

    private void getInferenceAddress(ChannelHandlerContext ctx, HttpMethod method) {
        requiresGet(method);
        ConfigManager configManager = ConfigManager.getInstance();
        String inferenceAddress =
                configManager.getProperty("inference_address", "http://127.0.0.1:8080");
        String origin = configManager.getProperty("cors_allowed_origin", "");
        String methods = configManager.getProperty("cors_allowed_methods", "");
        String headers = configManager.getProperty("cors_allowed_headers", "");
        Map<String, String> map = new ConcurrentHashMap<>(2);
        map.put("inferenceAddress", inferenceAddress);
        map.put("corsAllowed", "0");
        if (!StringUtil.isNullOrEmpty(origin)
                && !StringUtil.isNullOrEmpty(headers)
                && (!StringUtil.isNullOrEmpty(methods))) {
            if ("*".equals(methods) || methods.toUpperCase().contains("POST")) {
                map.put("corsAllowed", "1");
            }
        }
        NettyUtils.sendJsonResponse(ctx, map);
    }

    private void upload(ChannelHandlerContext ctx, FullHttpRequest req) {
        if (HttpPostRequestDecoder.isMultipart(req)) {
            // int sizeLimit = ConfigManager.getInstance().getMaxRequestSize();
            HttpDataFactory factory = new DefaultHttpDataFactory();
            HttpPostRequestDecoder form = new HttpPostRequestDecoder(factory, req);
            try {
                String modelServerHome = ConfigManager.getModelServerHome();
                Path dir = Paths.get(modelServerHome, "upload");
                if (!Files.isDirectory(dir)) {
                    Files.createDirectory(dir);
                }
                List<InterfaceHttpData> bodyHttpDatas = form.getBodyHttpDatas();
                InterfaceHttpData data = bodyHttpDatas.get(0);
                FileUpload fileUpload = (FileUpload) data;
                byte[] bytes = fileUpload.get();
                String filename = fileUpload.getFilename();
                Path write =
                        Files.write(
                                Paths.get(dir.toString(), filename),
                                bytes,
                                StandardOpenOption.CREATE);

                NettyUtils.sendJsonResponse(ctx, write.toUri().toString());

            } catch (IOException e) {
                throw new InternalServerException("Failed to upload file", e);
            } finally {
                form.cleanFiles();
                form.destroy();
            }
        }
    }

    private void downloadLog(ChannelHandlerContext ctx, String fileName, HttpMethod method) {
        requiresGet(method);
        String modelServerHome = ConfigManager.getModelServerHome();
        Path dir = Paths.get(modelServerHome, "logs");
        if (fileName.contains("..")) {
            throw new BadRequestException("Invalid log file name:" + fileName);
        }
        Path file = dir.resolve(fileName);
        if (!Files.isRegularFile(file)) {
            throw new BadRequestException("File does not exist");
        }
        NettyUtils.sendFile(ctx, file, true);
    }

    private void listLogs(ChannelHandlerContext ctx, HttpMethod method) {
        requiresGet(method);
        String modelServerHome = ConfigManager.getModelServerHome();
        Path dir = Paths.get(modelServerHome, "logs");
        if (!Files.isDirectory(dir)) {
            NettyUtils.sendJsonResponse(ctx, Collections.emptyList());
            return;
        }

        List<Map<String, String>> list = new ArrayList<>();
        try (Stream<Path> stream = Files.walk(dir)) {
            stream.forEach(
                    f -> {
                        File file = f.toFile();
                        String fileName = file.getName();
                        if (fileName.endsWith(".log")) {
                            Map<String, String> m = new ConcurrentHashMap<>(3);
                            m.put("name", fileName);
                            m.put("lastModified", String.valueOf(file.lastModified()));
                            m.put("length", String.valueOf(file.length()));
                            list.add(m);
                        }
                    });
        } catch (IOException e) {
            throw new InternalServerException("Failed to list log files", e);
        }
        NettyUtils.sendJsonResponse(ctx, list);
    }

    private void showLog(ChannelHandlerContext ctx, String fileName, int lines, HttpMethod method) {
        requiresGet(method);
        String modelServerHome = ConfigManager.getModelServerHome();
        Path dir = Paths.get(modelServerHome, "logs");
        if (fileName.contains("..")) {
            throw new BadRequestException("Invalid log file name:" + fileName);
        }
        Path file = dir.resolve(fileName);
        if (!Files.isRegularFile(file)) {
            throw new BadRequestException("File does not exist");
        }

        String lastLineText = getLastLineText(file.toFile(), lines);
        NettyUtils.sendJsonResponse(ctx, lastLineText);
    }

    private String getLastLineText(File file, int lines) {
        long fileLength = file.length() - 1;
        if (fileLength < 0) {
            return "";
        }

        StringBuilder builder = new StringBuilder();
        try (RandomAccessFile raf = new RandomAccessFile(file, "r")) {
            int readLines = 0;
            raf.seek(fileLength);
            for (long pointer = fileLength; pointer >= 0; pointer--) {
                raf.seek(pointer);
                char c;
                c = (char) raf.read();
                if (c == '\n') {
                    readLines++;
                    if (readLines == lines) {
                        break;
                    }
                }
                builder.append(c);
                fileLength = fileLength - pointer;
            }
            builder.reverse();
        } catch (IOException e) {
            throw new InternalServerException("Failed to read log file.", e);
        }
        return builder.toString();
    }

    private static void requiresGet(HttpMethod method) {
        if (method != HttpMethod.GET) {
            throw new MethodNotAllowedException();
        }
    }
}<|MERGE_RESOLUTION|>--- conflicted
+++ resolved
@@ -12,10 +12,6 @@
  */
 package ai.djl.serving.console;
 
-<<<<<<< HEAD
-
-=======
->>>>>>> 9421ff00
 import ai.djl.serving.http.BadRequestException;
 import ai.djl.serving.http.InternalServerException;
 import ai.djl.serving.http.MethodNotAllowedException;
@@ -145,7 +141,6 @@
                 ctx, new StatusResponse("Restart successfully, please wait a moment"));
         System.exit(333); // NOPMD
     }
-
 
     private void modifyConfig(ChannelHandlerContext ctx, FullHttpRequest req) {
         String jsonStr = req.content().toString(Charsets.toCharset("UTF-8"));
