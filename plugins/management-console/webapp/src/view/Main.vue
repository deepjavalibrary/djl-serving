--- conflicted
+++ resolved
@@ -3,32 +3,6 @@
     <el-container>
       <el-header>
         <div class="w1200">
-<<<<<<< HEAD
-
-          <div class="left-title">
-            DJL Serving
-          </div>
-          <div class="memu-list">
-            <el-menu :default-active="activeIndex" background-color="#02a6f2" router active-text-color="#fff" text-color="#fff" class="el-menu-list" mode="horizontal">
-              <el-menu-item index="/model-list">Model</el-menu-item>
-              <el-menu-item index="/log-list">Log</el-menu-item>
-              <!-- <el-menu-item index="/log-list">System</el-menu-item> -->
-              <el-submenu index="">
-                <template slot="title">System</template>
-                <el-menu-item index="/dependency">Dependency</el-menu-item>
-                <el-menu-item index="/config">Config</el-menu-item>
-              </el-submenu>
-            </el-menu>
-          </div>
-          <!-- <div class="right"> {{version}}</div> -->
-          <el-dropdown class="right"  @command="handleCommand">
-            <span class="el-dropdown-link">
-              {{version}}<i class="el-icon-arrow-down el-icon--right"></i>
-            </span>
-            <el-dropdown-menu slot="dropdown">
-              <el-dropdown-item  command="restart">Restart</el-dropdown-item>
-             
-=======
 
           <div class="left-title">
             DJL Serving
@@ -53,17 +27,12 @@
             <el-dropdown-menu slot="dropdown">
               <el-dropdown-item command="restart">Restart</el-dropdown-item>
 
->>>>>>> f7cd5888
             </el-dropdown-menu>
           </el-dropdown>
         </div>
       </el-header>
       <el-main>
         <div class="w1200">
-<<<<<<< HEAD
-
-=======
->>>>>>> f7cd5888
           <router-view></router-view>
         </div>
       </el-main>
@@ -73,10 +42,6 @@
 
 <script>
 import * as configApi from "@/api/configAPI"
-<<<<<<< HEAD
-
-=======
->>>>>>> f7cd5888
 export default {
   name: "Main",
   components: {
@@ -89,10 +54,7 @@
     return {
       activeIndex: '/model-list',
       version: ''
-<<<<<<< HEAD
-=======
 
->>>>>>> f7cd5888
     };
   },
   computed: {
@@ -109,23 +71,14 @@
     this.version = res.status
   },
   methods: {
-<<<<<<< HEAD
-    async handleCommand(command){
-      if(command == 'restart'){
-=======
     async handleCommand(command) {
       if (command == 'restart') {
->>>>>>> f7cd5888
         let res = await configApi.restart()
         this.$message.success(res.status)
       }
 
     }
-<<<<<<< HEAD
-  },
-=======
   }
->>>>>>> f7cd5888
 };
 </script>
 
@@ -182,19 +135,11 @@
         }
       }
     }
-<<<<<<< HEAD
-    .right{
-      cursor: pointer;
-      color: #fff;
-      font-size: 16px;
-      i{
-=======
     .right {
       cursor: pointer;
       color: #fff;
       font-size: 16px;
       i {
->>>>>>> f7cd5888
         font-size: 14px;
       }
     }
