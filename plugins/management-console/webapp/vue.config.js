--- conflicted
+++ resolved
@@ -7,20 +7,12 @@
   devServer: {
     port: 8082,
     proxy: {
-<<<<<<< HEAD
       '/': {
         ws:false,
         target: 'http://localhost:8080/',
         changeOrigin: true,
         pathRewrite: {
           // '^/api': ''
-=======
-      '/api': {
-        target: 'http://localhost:8080/',
-        changeOrigin: true,
-        pathRewrite: {
-          '^/api': ''
->>>>>>> 75c236cc
         }
       }
     }
