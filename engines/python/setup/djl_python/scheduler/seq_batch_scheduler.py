--- conflicted
+++ resolved
@@ -72,7 +72,6 @@
             kv_cache=kv_cache,
             save_kv_cache_path=save_kv_cache_path)
 
-<<<<<<< HEAD
         # Set the search_config._max_seqlen
         for idx, request in enumerate(request_uids.view(-1).tolist()):
             init_seqlen = len(input_ids[idx]) - new_seq_batcher.offsets[idx]
@@ -83,10 +82,7 @@
                                                                       request].max_new_seqlen + init_seqlen
 
         # Merge
-=======
-        # merge
         # TODO: next, an optimal action needs to be first computed, according to which the merge is done.
->>>>>>> 45ed4c5e
         if not self.seq_batchers[seq_batcher_cls]:
             self.seq_batchers[seq_batcher_cls].append(new_seq_batcher)
         else:
