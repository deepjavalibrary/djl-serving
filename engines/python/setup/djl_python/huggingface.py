#!/usr/bin/env python
#
# Copyright 2021 Amazon.com, Inc. or its affiliates. All Rights Reserved.
#
# Licensed under the Apache License, Version 2.0 (the "License"). You may not use this file
# except in compliance with the License. A copy of the License is located at
#
# http://aws.amazon.com/apache2.0/
#
# or in the "LICENSE.txt" file accompanying this file. This file is distributed on an "AS IS"
# BASIS, WITHOUT WARRANTIES OR CONDITIONS OF ANY KIND, express or implied. See the License for
# the specific language governing permissions and limitations under the License.

import logging
import os

import torch
from transformers import pipeline, Conversation, AutoModelForCausalLM, AutoModelForSeq2SeqLM, AutoTokenizer, AutoConfig
from transformers.tokenization_utils_base import PreTrainedTokenizerBase

from djl_python.encode_decode import encode, decode
from djl_python.inputs import Input
from djl_python.outputs import Output
from djl_python.streaming_utils import StreamingUtils
from djl_python.rolling_batch import SchedulerRollingBatch

ARCHITECTURES_2_TASK = {
    "TapasForQuestionAnswering": "table-question-answering",
    "ForQuestionAnswering": "question-answering",
    "ForTokenClassification": "token-classification",
    "ForSequenceClassification": "text-classification",
    "ForMultipleChoice": "multiple-choice",
    "ForMaskedLM": "fill-mask",
    "ForCausalLM": "text-generation",
    "ForConditionalGeneration": "text2text-generation",
    "MTModel": "text2text-generation",
    "EncoderDecoderModel": "text2text-generation",
    # Model specific task for backward comp
    "GPT2LMHeadModel": "text-generation",
    "T5WithLMHeadModel": "text2text-generation",
    "BloomModel": "text-generation",
}

LMI_DIST_ADV_MODEL = {
    "RWForCausalLM",
    "GPTNeoXForCausalLM",
    "T5ForConditionalGeneration",
    "LlamaForCausalLM"
}


def get_torch_dtype_from_str(dtype: str):
    if dtype == "auto":
        return dtype
    if dtype == "fp32":
        return torch.float32
    if dtype == "fp16":
        return torch.float16
    if dtype == "bf16":
        return torch.bfloat16
    if dtype == "int8":
        return torch.int8
    if dtype is None:
        return None
    raise ValueError(f"Invalid data type: {dtype}")


def get_rolling_batch_class_from_str(rolling_batch_type: str, is_mpi: bool, model_config):
    if rolling_batch_type == "auto":
        architecture = model_config.architectures[0]
        if architecture in LMI_DIST_ADV_MODEL and is_mpi:
            from djl_python.rolling_batch.lmi_dist_rolling_batch import LmiDistRollingBatch
            return LmiDistRollingBatch
        else:
            return SchedulerRollingBatch
    elif rolling_batch_type == "scheduler":
        return SchedulerRollingBatch
    elif rolling_batch_type == "lmi-dist":
        from djl_python.rolling_batch.lmi_dist_rolling_batch import LmiDistRollingBatch
        return LmiDistRollingBatch
    raise ValueError(f"Invalid rolling batch type: {rolling_batch_type}")


class HuggingFaceService(object):

    def __init__(self):
        self.hf_pipeline = None
        self.initialized = False
        self.enable_streaming = None
        self.model = None
        self.device = None
        self.tokenizer = None
        self.trust_remote_code = os.environ.get("HF_TRUST_REMOTE_CODE",
                                                "FALSE").lower() == 'true'
        self.rolling_batch_type = None
        self.rolling_batch = None
        self.model_config = None

    def initialize(self, properties: dict):
        # model_id can point to huggingface model_id or local directory.
        # If option.model_id points to a s3 bucket, we download it and set model_id to the download directory.
        # Otherwise we assume model artifacts are in the model_dir
        model_id_or_path = properties.get("model_id") or properties.get(
            "model_dir")
        device_id = int(properties.get("device_id", "-1"))
        self.device = f"cuda:{device_id}" if device_id >= 0 else None
        task = properties.get("task")
        tp_degree = int(properties.get("tensor_parallel_degree", "-1"))
        self.enable_streaming = properties.get("enable_streaming", None)
        if self.enable_streaming and self.enable_streaming.lower() == "false":
            self.enable_streaming = None
        if "trust_remote_code" in properties:
            self.trust_remote_code = properties.get(
                "trust_remote_code").lower() == "true"
        # HF Acc handling
        kwargs = {"trust_remote_code": self.trust_remote_code}
        # https://huggingface.co/docs/accelerate/usage_guides/big_modeling#designing-a-device-map
        if "device_map" in properties:
            kwargs["device_map"] = properties.get("device_map")
            self.device = None
            logging.info(f"Using device map {kwargs['device_map']}")
        elif tp_degree > 0 and torch.cuda.device_count() > 0:
            kwargs["device_map"] = "auto"
            self.device = None
            world_size = torch.cuda.device_count()
            assert world_size == tp_degree, f"TP degree ({tp_degree}) doesn't match available GPUs ({world_size})"
            logging.info(f"Using {world_size} gpus")
        if "load_in_8bit" in properties:
            if "device_map" not in kwargs:
                raise ValueError(
                    "device_map should set when load_in_8bit is set")
            kwargs["load_in_8bit"] = properties.get("load_in_8bit")
        if "load_in_4bit" in properties:
            if "device_map" not in kwargs:
                raise ValueError(
                    "device_map should set when load_in_4bit is set")
            kwargs["load_in_8bit"] = properties.get("load_in_4bit")
        if "low_cpu_mem_usage" in properties:
            kwargs["low_cpu_mem_usage"] = properties.get("low_cpu_mem_usage")

        if "data_type" in properties:
            kwargs["torch_dtype"] = get_torch_dtype_from_str(
                properties.get("data_type"))
        if "dtype" in properties:
            kwargs["torch_dtype"] = get_torch_dtype_from_str(
                properties.get("dtype"))
        self.rolling_batch_type = properties.get("rolling_batch", None)

        if self.rolling_batch_type:
            self.rolling_batch_type = self.rolling_batch_type.lower()
            is_mpi = properties.get("engine") != "Python"
            if is_mpi:
                self.device = int(os.getenv("LOCAL_RANK", 0))
            model_config = AutoConfig.from_pretrained(model_id_or_path, **kwargs)
            _rolling_batch_cls = get_rolling_batch_class_from_str(self.rolling_batch_type, is_mpi, model_config)
            self.rolling_batch = _rolling_batch_cls(model_id_or_path,
                                                    self.device, properties,
                                                    **kwargs)

            self.initialized = True
            return
        elif self.enable_streaming:
            self._init_model_and_tokenizer(model_id_or_path, **kwargs)
            self.initialized = True
            return

        if not task:
            task = self.infer_task_from_model_architecture(model_id_or_path)

        self.hf_pipeline = self.get_pipeline(task=task,
                                             model_id_or_path=model_id_or_path,
                                             kwargs=kwargs)

        self.initialized = True

    def inference(self, inputs):
<<<<<<< HEAD
        content_type = inputs.get_property("Content-Type")
        accept = inputs.get_property("Accept")
        if not accept:
            accept = content_type if content_type.startswith(
                "tensor/") else "application/json"
        elif "*/*" in accept:
            accept = "application/json"

        input_data = []
        input_size = []
        parameters = []
        batch = inputs.get_batches()
        first = True
        for item in batch:
            input_map = decode(item, content_type)
            input_size.append(len(input_map.get("inputs")))
            _inputs = input_map.pop("inputs", input_map)
            if isinstance(_inputs, list):
                input_data.extend(_inputs)
            else:
                input_data.append(_inputs)
            if first or self.enable_rolling_batch:
                parameters.append(input_map.pop("parameters", {}))
                first = False
            else:
                if parameters != input_map.pop("parameters", {}):
                    return Output().error(
                        "In order to enable dynamic batching, all input batches must have the same parameters"
                    )

        outputs = Output()

        if self.enable_streaming:
            outputs.add_property("content-type", "application/jsonlines")
            if self.enable_streaming == "huggingface":
                outputs.add_stream_content(
                    StreamingUtils.use_hf_default_streamer(
                        self.model, self.tokenizer, input_data,
                        self.device, **parameters[0]))
            else:
                stream_generator = StreamingUtils.get_stream_generator(
                    "Accelerate")
                outputs.add_stream_content(
                    stream_generator(self.model, self.tokenizer,
                                        input_data, self.device,
                                        **parameters[0]))
            return outputs
        elif self.enable_rolling_batch:
            result = self.rolling_batch.inference(input_data, parameters)
            for i in range(len(batch)):
                res = result[i]
                outputs.add_as_json(res, batch_index=i)

            return outputs

        prediction = self.hf_pipeline(input_data, **parameters[0])

        offset = 0
        for i in range(inputs.get_batch_size()):
            encode(outputs,
                    prediction[offset:offset + input_size[i]],
                    accept,
                    key=inputs.get_content().key_at(i))
            offset += input_size[i]
=======
        try:
            content_type = inputs.get_property("Content-Type")
            accept = inputs.get_property("Accept")
            if not accept:
                accept = content_type if content_type.startswith(
                    "tensor/") else "application/json"
            elif "*/*" in accept:
                accept = "application/json"

            input_data = []
            input_size = []
            parameters = []
            batch = inputs.get_batches()
            first = True
            for item in batch:
                input_map = decode(item, content_type)
                input_size.append(len(input_map.get("inputs")))
                _inputs = input_map.pop("inputs", input_map)
                if isinstance(_inputs, list):
                    input_data.extend(_inputs)
                else:
                    input_data.append(_inputs)
                if first or self.rolling_batch_type:
                    parameters.append(input_map.pop("parameters", {}))
                    first = False
                else:
                    if parameters != input_map.pop("parameters", {}):
                        return Output().error(
                            "In order to enable dynamic batching, all input batches must have the same parameters"
                        )

            outputs = Output()

            if self.rolling_batch_type:
                result = self.rolling_batch.inference(input_data, parameters)
                for i in range(len(batch)):
                    res = result[i]
                    outputs.add_as_json(res, batch_index=i)

                return outputs
            elif self.enable_streaming:
                outputs.add_property("content-type", "application/jsonlines")
                if self.enable_streaming == "huggingface":
                    outputs.add_stream_content(
                        StreamingUtils.use_hf_default_streamer(
                            self.model, self.tokenizer, input_data,
                            self.device, **parameters[0]))
                else:
                    stream_generator = StreamingUtils.get_stream_generator(
                        "Accelerate")
                    outputs.add_stream_content(
                        stream_generator(self.model, self.tokenizer,
                                         input_data, self.device,
                                         **parameters[0]))
                return outputs

            prediction = self.hf_pipeline(input_data, **parameters[0])

            offset = 0
            for i in range(inputs.get_batch_size()):
                encode(outputs,
                       prediction[offset:offset + input_size[i]],
                       accept,
                       key=inputs.get_content().key_at(i))
                offset += input_size[i]
        except Exception as e:
            logging.exception("Huggingface inference failed")
            # error handling
            outputs = Output().error(str(e))
>>>>>>> cfb23d85

        return outputs

    def get_pipeline(self, task: str, model_id_or_path: str, kwargs):
        # define tokenizer or feature extractor as kwargs to load it the pipeline correctly
        if task in {
            "automatic-speech-recognition",
            "image-segmentation",
            "image-classification",
            "audio-classification",
            "object-detection",
            "zero-shot-image-classification",
        }:
            kwargs["feature_extractor"] = model_id_or_path
        else:
            kwargs["tokenizer"] = model_id_or_path

        use_pipeline = True
        for element in ["load_in_8bit", "load_in_4bit", "low_cpu_mem_usage"]:
            if element in kwargs:
                use_pipeline = False
        # build pipeline
        if use_pipeline:
            hf_pipeline = pipeline(task=task,
                                   model=model_id_or_path,
                                   device=self.device,
                                   **kwargs)
        else:
            kwargs.pop("tokenizer", None)
            self._init_model_and_tokenizer(model_id_or_path, **kwargs)
            hf_pipeline = pipeline(task=task,
                                   model=self.model,
                                   tokenizer=self.tokenizer,
                                   device=self.device)

        # wrap specific pipeline to support better ux
        if task == "conversational":
            hf_pipeline = self.wrap_conversation_pipeline(hf_pipeline)

        if task == "text-generation":
            if issubclass(type(hf_pipeline.tokenizer),
                          PreTrainedTokenizerBase):
                hf_pipeline.tokenizer.padding_side = "left"
                if not hf_pipeline.tokenizer.pad_token:
                    hf_pipeline.tokenizer.pad_token = hf_pipeline.tokenizer.eos_token
            hf_pipeline = self.wrap_text_generation_pipeline(hf_pipeline)

        return hf_pipeline

    def _init_model_and_tokenizer(self, model_id_or_path: str, **kwargs):
        self.tokenizer = AutoTokenizer.from_pretrained(model_id_or_path,
                                                       padding_side="left")
        model_config = AutoConfig.from_pretrained(model_id_or_path,
                                                  **kwargs)
        self.model_config = model_config
        architectures = model_config.architectures
        if architectures and architectures[0].endswith(
                "ForConditionalGeneration"):
            self.model = AutoModelForSeq2SeqLM.from_pretrained(
                model_id_or_path, **kwargs)
        else:
            self.model = AutoModelForCausalLM.from_pretrained(
                model_id_or_path, **kwargs)

        if self.device:
            self.model.to(self.device)

    @staticmethod
    def wrap_conversation_pipeline(hf_pipeline):

        def wrapped_pipeline(inputs, *args, **kwargs):
            converted_input = Conversation(
                inputs["text"],
                past_user_inputs=inputs.get("past_user_inputs", []),
                generated_responses=inputs.get("generated_responses", []),
            )
            prediction = hf_pipeline(converted_input, *args, **kwargs)
            return {
                "generated_text": prediction.generated_responses[-1],
                "conversation": {
                    "past_user_inputs": prediction.past_user_inputs,
                    "generated_responses": prediction.generated_responses,
                },
            }

        return wrapped_pipeline

    def wrap_text_generation_pipeline(self, hf_pipeline):

        def wrapped_pipeline(inputs, *args, **kwargs):
            model = hf_pipeline.model
            tokenizer = hf_pipeline.tokenizer
            input_tokens = tokenizer(inputs, padding=True, return_tensors="pt")
            if self.device:
                input_tokens = input_tokens.to(self.device)

            with torch.no_grad():
                output_tokens = model.generate(
                    *args,
                    input_ids=input_tokens.input_ids,
                    attention_mask=input_tokens.attention_mask,
                    **kwargs)
            generated_text = tokenizer.batch_decode(output_tokens,
                                                    skip_special_tokens=True)

            return [{"generated_text": s} for s in generated_text]

        return wrapped_pipeline

    def infer_task_from_model_architecture(self, model_config_path: str):
        model_config = AutoConfig.from_pretrained(
            model_config_path, trust_remote_code=self.trust_remote_code)
        architecture = model_config.architectures[0]

        task = None
        for arch_options in ARCHITECTURES_2_TASK:
            if architecture.endswith(arch_options):
                task = ARCHITECTURES_2_TASK[arch_options]

        if task is None:
            raise ValueError(
                f"Task couldn't be inferred from {architecture}. Please manually set `task` option."
            )
        return task


_service = HuggingFaceService()


def handle(inputs: Input):
    """
    Default handler function
    """
    if not _service.initialized:
        # stateful model
        _service.initialize(inputs.get_properties())

    if inputs.is_empty():
        # initialization request
        return None

    return _service.inference(inputs)<|MERGE_RESOLUTION|>--- conflicted
+++ resolved
@@ -174,7 +174,6 @@
         self.initialized = True
 
     def inference(self, inputs):
-<<<<<<< HEAD
         content_type = inputs.get_property("Content-Type")
         accept = inputs.get_property("Accept")
         if not accept:
@@ -196,7 +195,7 @@
                 input_data.extend(_inputs)
             else:
                 input_data.append(_inputs)
-            if first or self.enable_rolling_batch:
+            if first or self.rolling_batch_type:
                 parameters.append(input_map.pop("parameters", {}))
                 first = False
             else:
@@ -207,7 +206,14 @@
 
         outputs = Output()
 
-        if self.enable_streaming:
+        if self.rolling_batch_type:
+            result = self.rolling_batch.inference(input_data, parameters)
+            for i in range(len(batch)):
+                res = result[i]
+                outputs.add_as_json(res, batch_index=i)
+
+            return outputs
+        elif self.enable_streaming:
             outputs.add_property("content-type", "application/jsonlines")
             if self.enable_streaming == "huggingface":
                 outputs.add_stream_content(
@@ -222,13 +228,6 @@
                                         input_data, self.device,
                                         **parameters[0]))
             return outputs
-        elif self.enable_rolling_batch:
-            result = self.rolling_batch.inference(input_data, parameters)
-            for i in range(len(batch)):
-                res = result[i]
-                outputs.add_as_json(res, batch_index=i)
-
-            return outputs
 
         prediction = self.hf_pipeline(input_data, **parameters[0])
 
@@ -239,77 +238,6 @@
                     accept,
                     key=inputs.get_content().key_at(i))
             offset += input_size[i]
-=======
-        try:
-            content_type = inputs.get_property("Content-Type")
-            accept = inputs.get_property("Accept")
-            if not accept:
-                accept = content_type if content_type.startswith(
-                    "tensor/") else "application/json"
-            elif "*/*" in accept:
-                accept = "application/json"
-
-            input_data = []
-            input_size = []
-            parameters = []
-            batch = inputs.get_batches()
-            first = True
-            for item in batch:
-                input_map = decode(item, content_type)
-                input_size.append(len(input_map.get("inputs")))
-                _inputs = input_map.pop("inputs", input_map)
-                if isinstance(_inputs, list):
-                    input_data.extend(_inputs)
-                else:
-                    input_data.append(_inputs)
-                if first or self.rolling_batch_type:
-                    parameters.append(input_map.pop("parameters", {}))
-                    first = False
-                else:
-                    if parameters != input_map.pop("parameters", {}):
-                        return Output().error(
-                            "In order to enable dynamic batching, all input batches must have the same parameters"
-                        )
-
-            outputs = Output()
-
-            if self.rolling_batch_type:
-                result = self.rolling_batch.inference(input_data, parameters)
-                for i in range(len(batch)):
-                    res = result[i]
-                    outputs.add_as_json(res, batch_index=i)
-
-                return outputs
-            elif self.enable_streaming:
-                outputs.add_property("content-type", "application/jsonlines")
-                if self.enable_streaming == "huggingface":
-                    outputs.add_stream_content(
-                        StreamingUtils.use_hf_default_streamer(
-                            self.model, self.tokenizer, input_data,
-                            self.device, **parameters[0]))
-                else:
-                    stream_generator = StreamingUtils.get_stream_generator(
-                        "Accelerate")
-                    outputs.add_stream_content(
-                        stream_generator(self.model, self.tokenizer,
-                                         input_data, self.device,
-                                         **parameters[0]))
-                return outputs
-
-            prediction = self.hf_pipeline(input_data, **parameters[0])
-
-            offset = 0
-            for i in range(inputs.get_batch_size()):
-                encode(outputs,
-                       prediction[offset:offset + input_size[i]],
-                       accept,
-                       key=inputs.get_content().key_at(i))
-                offset += input_size[i]
-        except Exception as e:
-            logging.exception("Huggingface inference failed")
-            # error handling
-            outputs = Output().error(str(e))
->>>>>>> cfb23d85
 
         return outputs
 
