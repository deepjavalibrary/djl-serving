--- conflicted
+++ resolved
@@ -31,15 +31,10 @@
 from djl_python.outputs import Output
 from djl_python.encode_decode import decode
 from djl_python.async_utils import handle_streaming_response, create_non_stream_output
-<<<<<<< HEAD
 from djl_python.custom_formatter_handling import CustomFormatterHandler, CustomFormatterError
 from djl_python.rolling_batch.rolling_batch_vllm_utils import create_lora_request, get_lora_request
 
-from .request_response_utils import (
-=======
-from djl_python.custom_formatter_handling import CustomFormatterError, CustomFormatterHandler
 from djl_python.lmi_vllm.request_response_utils import (
->>>>>>> 18ac5311
     ProcessedRequest,
     vllm_stream_output_formatter,
     vllm_non_stream_output_formatter,
@@ -146,11 +141,8 @@
         content_type = raw_request.get_property("Content-Type")
         decoded_payload = decode(raw_request, content_type)
 
-<<<<<<< HEAD
         adapter_name = self._extract_lora_adapter(raw_request, decoded_payload)
 
-=======
->>>>>>> 18ac5311
         # Apply input formatter
         decoded_payload = self.apply_input_formatter(decoded_payload,
                                                      tokenizer=self.tokenizer)
