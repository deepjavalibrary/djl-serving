/*
 * Copyright 2021 Amazon.com, Inc. or its affiliates. All Rights Reserved.
 *
 * Licensed under the Apache License, Version 2.0 (the "License"). You may not use this file except in compliance
 * with the License. A copy of the License is located at
 *
 * http://aws.amazon.com/apache2.0/
 *
 * or in the "license" file accompanying this file. This file is distributed on an "AS IS" BASIS, WITHOUT WARRANTIES
 * OR CONDITIONS OF ANY KIND, either express or implied. See the License for the specific language governing permissions
 * and limitations under the License.
 */
package ai.djl.python.engine;

import ai.djl.BaseModel;
import ai.djl.Device;
import ai.djl.Model;
import ai.djl.engine.EngineException;
import ai.djl.inference.Predictor;
import ai.djl.ndarray.NDManager;
import ai.djl.ndarray.types.DataType;
import ai.djl.translate.Translator;
import ai.djl.util.Utils;

import org.slf4j.Logger;
import org.slf4j.LoggerFactory;

import java.io.FileNotFoundException;
import java.io.IOException;
import java.io.InputStream;
import java.nio.file.Files;
import java.nio.file.Path;
import java.nio.file.Paths;
import java.nio.file.StandardCopyOption;
import java.util.ArrayList;
import java.util.List;
import java.util.Locale;
import java.util.Map;
import java.util.concurrent.BlockingDeque;
import java.util.concurrent.ExecutionException;
import java.util.concurrent.ExecutorService;
import java.util.concurrent.Executors;
import java.util.concurrent.Future;
import java.util.concurrent.LinkedBlockingDeque;

/** {@code PyModel} is the Python engine implementation of {@link Model}. */
public class PyModel extends BaseModel {

    private static final Logger logger = LoggerFactory.getLogger(PyModel.class);

    private PyEnv pyEnv;
    private boolean parallelLoading;
    private BlockingDeque<PyProcess> workerQueue;

    /**
     * Constructs a new Model on a given device.
     *
     * @param name    the model name
     * @param manager the {@link NDManager} to holds the NDArray
     */
    PyModel(String name, NDManager manager) {
        super(name);
        this.manager = manager;
        this.manager.setName("pythonModel");
        boolean mpiMode = ((PyEngine) manager.getEngine()).isMpiMode();
        pyEnv = new PyEnv(mpiMode);
        dataType = DataType.FLOAT32;
        workerQueue = new LinkedBlockingDeque<>();
    }

    /** {@inheritDoc} */
    @Override
    public void load(Path modelPath, String prefix, Map<String, ?> options) throws IOException {
        setModelDir(modelPath);
        if (block != null) {
            throw new UnsupportedOperationException(
                    "Python engine does not support dynamic blocks");
        }
        String entryPoint = null;
        String recommendedEntryPoint = null;
        if (options != null) {
            // If tp_degree set to "max", we defer and set it at the end to ensure we take
            // pp degree
            // into account.
            boolean setTensorParallelDegreeToMax = false;
            logger.debug("options in serving.properties for model: {}", modelName);
            for (Map.Entry<String, ?> entry : options.entrySet()) {
                String key = entry.getKey();
                String value = (String) entry.getValue();
                if (!"env".equals(key)) {
                    pyEnv.addParameter(key, value);
                    properties.put(key, value);
                }
                logger.debug("{}={}", key, value);
                switch (key) {
                    case "pythonExecutable":
                        pyEnv.setPythonExecutable(value);
                        break;
                    case "env":
                        String[] envs = value.split(",");
                        for (String e : envs) {
                            String[] kv = e.split("=", 2);
                            if (kv.length > 1) {
                                pyEnv.addEnv(kv[0].trim(), kv[1].trim());
                            }
                        }
                        break;
                    case "predict_timeout":
                        try {
                            int timeoutSeconds = Integer.parseInt(value);
                            pyEnv.setPredictTimeout(timeoutSeconds);
                        } catch (NumberFormatException ignore) {
                            logger.warn("Invalid predict_timeout value: {}", value);
                        }
                        break;
                    case "model_loading_timeout":
                        try {
                            int timeoutSeconds = Integer.parseInt(value);
                            pyEnv.setModelLoadingTimeout(timeoutSeconds);
                        } catch (NumberFormatException ignore) {
                            logger.warn("Invalid model_loading_timeout value: {}", value);
                        }
                        break;
                    case "entryPoint":
                        entryPoint = value;
                        break;
                    case "parallel_loading":
                        parallelLoading = Boolean.parseBoolean(value);
                        break;
                    case "tensor_parallel_degree":
                        if ("max".equals(value)) {
                            setTensorParallelDegreeToMax = true;
                        } else {
                            pyEnv.setTensorParallelDegree(Integer.parseInt(value));
                        }
                        break;
                    case "pipeline_parallel_degree":
                        if (value != null) {
                            pyEnv.setPipelineParallelDegree(Integer.parseInt(value));
                        } else {
                            pyEnv.setPipelineParallelDegree(1);
                        }
                        break;
                    case "handler":
                        pyEnv.setHandler(value);
                        break;
                    case "enable_venv":
                        pyEnv.setEnableVenv(Boolean.parseBoolean(value));
                        break;
                    case "mpi_mode":
                        pyEnv.setMpiMode(Boolean.parseBoolean(value));
                        break;
                    case "async_mode":
                        pyEnv.setAsyncMode(Boolean.parseBoolean(value));
                        break;
                    default:
                        break;
                }
            }

            if (setTensorParallelDegreeToMax) {
                int tpDegree = PyEnv.getDefaultTensorParallelDegree() / pyEnv.getPipelineParallelDegree();
                pyEnv.setTensorParallelDegree(tpDegree);
            }
        }

        // MMS and TorchServe Bcc
        if (Files.isDirectory(modelDir.resolve("MAR-INF"))) {
            pyEnv.setFailOnInitialize(false);
        }

        if (entryPoint == null) {
            entryPoint = Utils.getenv("DJL_ENTRY_POINT");
            if (entryPoint == null) {
                Path modelFile = findModelFile(prefix);
                String features = Utils.getEnvOrSystemProperty("SERVING_FEATURES");
                // find default entryPoint
                if (modelFile != null) {
                    entryPoint = modelFile.toFile().getName();
                }
                // find recommendedEntryPoint
                if (hasModelFile(
                        modelDir, prefix, ".skops", ".joblib", ".pkl", ".pickle", ".cloudpkl")) {
                    recommendedEntryPoint = "djl_python.sklearn_handler";
                } else if ("nc".equals(manager.getDevice().getDeviceType())
                        && pyEnv.getTensorParallelDegree() > 0) {
                    recommendedEntryPoint = "djl_python.transformers_neuronx";
                } else if ("trtllm".equals(features)) {
<<<<<<< HEAD
                    recommendedEntryPoint = "djl_python.lmi_trtllm.trtllm_async_service";
=======
                    recommendedEntryPoint = "djl_python.tensorrt_llm";
                } else if ("vllm".equals(features)) {
                    if (pyEnv.isAsyncMode()) {
                        recommendedEntryPoint = "djl_python.lmi_vllm.vllm_async_service";
                    } else {
                        recommendedEntryPoint = "djl_python.huggingface";
                    }
>>>>>>> 28ac3588
                } else if (pyEnv.getInitParameters().containsKey("model_id")
                        || Files.exists(modelPath.resolve("config.json"))) {
                    recommendedEntryPoint = "djl_python.huggingface";
                }
                if (entryPoint == null && recommendedEntryPoint == null) {
                    throw new FileNotFoundException(".py file not found in: " + modelPath);
                }
            }
        } else if (entryPoint.toLowerCase(Locale.ROOT).startsWith("http")) {
            String hash = Utils.hash(entryPoint);
            Path dir = Utils.getCacheDir().resolve("tmp").resolve(hash);
            Path modelFile = dir.resolve("model.py");
            if (Files.exists(modelFile)) {
                logger.info("entryPoint file already exist: {}", dir);
            } else {
                logger.info("downloading entryPoint file: {}", entryPoint);
                Files.createDirectories(dir);
                Path tmp = Files.createTempFile(dir, "download", ".tmp");
                try (InputStream is = Utils.openUrl(entryPoint)) {
                    Files.copy(is, tmp, StandardCopyOption.REPLACE_EXISTING);
                    Utils.moveQuietly(tmp, modelFile);
                } finally {
                    Utils.deleteQuietly(tmp);
                }
            }
            entryPoint = modelFile.toAbsolutePath().toString();
        }
        pyEnv.setEntryPoint(entryPoint);
        pyEnv.setRecommendedEntryPoint(recommendedEntryPoint);
        if (pyEnv.isEnableVenv()) {
            pyEnv.createVirtualEnv(Utils.hash(modelDir.toString()));
        }

        if (pyEnv.isMpiMode()) {
            int tpDegree = pyEnv.getTensorParallelDegree();
            int ppDegree = pyEnv.getPipelineParallelDegree();
            int partitions = tpDegree * ppDegree;
            if (partitions == 0) {
                partitions = PyEnv.getDefaultTensorParallelDegree();
                tpDegree = partitions / ppDegree;
                pyEnv.setTensorParallelDegree(tpDegree);
                setProperty("tensor_parallel_degree", String.valueOf(tpDegree));
                setProperty("pipeline_parallel_degree", String.valueOf(ppDegree));
                logger.info(
                        "No tensor parallel degree specified. Defaulting to use all available"
                                + " GPUs.");
            }
            logger.info(
                    "Loading model in MPI mode with world size {} (TP {}, PP {}).",
                    partitions,
                    tpDegree,
                    ppDegree);

            int mpiWorkers = pyEnv.getMpiWorkers();
            if (mpiWorkers <= 0) {
                throw new EngineException(
                        "GPU devices are not enough to run " + partitions + " partitions.");
            }

            if (getProperty("minWorkers") == null && getProperty("gpu.minWorkers") == null) {
                setProperty("minWorkers", String.valueOf(mpiWorkers));
                setProperty("gpu.minWorkers", String.valueOf(mpiWorkers));
            }
            if (getProperty("gpu.maxWorkers") == null) {
                if (getProperty("maxWorkers") == null) {
                    setProperty("maxWorkers", String.valueOf(mpiWorkers));
                }
                setProperty("gpu.maxWorkers", getProperty("maxWorkers"));
            }
            if (mpiWorkers < intProperty("gpu.maxWorkers", -1)) {
                throw new IllegalArgumentException(
                        "We can only expand worker to "
                                + mpiWorkers
                                + " but the value is set to "
                                + getProperty("gpu.maxWorkers"));
            }
            mpiWorkers = intProperty("gpu.maxWorkers", -1);

            properties.forEach(pyEnv::addParameter);

            createAllPyProcesses(mpiWorkers, partitions);
        } else {
            int tensorParallelDegree = pyEnv.getTensorParallelDegree();
            if (tensorParallelDegree > 0) {
                if (getProperty("maxWorkers") == null && getProperty("gpu.maxWorkers") == null) {
                    setProperty("gpu.minWorkers", "1");
                    setProperty("gpu.maxWorkers", "1");
                }
                setProperty("tensor_parallel_degree", String.valueOf(tensorParallelDegree));
            }

            properties.forEach(pyEnv::addParameter);
        }
    }

    /** {@inheritDoc} */
    @Override
    public <I, O> Predictor<I, O> newPredictor(Translator<I, O> translator, Device device) {
        int timeout = pyEnv.getPredictTimeout();
        if (pyEnv.isMpiMode()) {
            if (workerQueue.isEmpty()) {
                throw new EngineException("There are no devices left to create new workers");
            }
            return new PyPredictor<>(this, workerQueue.poll(), timeout, translator, device);
        }
        PyProcess worker = new PyProcess(this, pyEnv, -1);
        worker.startPythonProcess();
        return new PyPredictor<>(this, worker, timeout, translator, device);
    }

    /** {@inheritDoc} */
    @Override
    public void close() {
        super.close();
        shutdown();
    }

    private Path findModelFile(String prefix) {
        if (Files.isRegularFile(modelDir)) {
            Path file = modelDir;
            modelDir = modelDir.getParent();
            if (file.toString().endsWith(".py")) {
                return file;
            }
        } else if (Files.isRegularFile(modelDir.resolve("MAR-INF/MANIFEST.json"))) {
            return Paths.get("");
        }
        if (prefix == null) {
            prefix = modelName;
        }
        Path modelFile = modelDir.resolve(prefix);
        if (Files.notExists(modelFile) || !Files.isRegularFile(modelFile)) {
            if (prefix.endsWith(".py")) {
                return null;
            }
            modelFile = modelDir.resolve("model.py");
            if (Files.notExists(modelFile) || !Files.isRegularFile(modelFile)) {
                return null;
            }
        }
        return modelFile;
    }

    private boolean hasModelFile(Path modelDir, String prefix, String... extensions) {
        for (String extension : extensions) {
            if (Files.isRegularFile(modelDir.resolve(prefix + extension))) {
                return true;
            }
            if (Files.isRegularFile(modelDir.resolve("model" + extension))) {
                return true;
            }
        }
        return false;
    }

    private void createAllPyProcesses(int mpiWorkers, int worldSize) {
        long begin = System.currentTimeMillis();
        ExecutorService pool = null;
        List<Future<?>> futures = new ArrayList<>();
        if (parallelLoading) {
            pool = Executors.newFixedThreadPool(mpiWorkers);
        }
        logger.info("Start {} mpiWorkers ...", mpiWorkers);
        int deviceId = manager.getDevice().getDeviceId();
        for (int i = 0; i < mpiWorkers; ++i) {
            logger.debug("Pre-creating python worker: {} ", i);
            PyProcess worker = new PyProcess(this, pyEnv, deviceId + i * worldSize);
            workerQueue.offer(worker);
            if (pool != null) {
                logger.debug("Submitting to pool: {}", i);
                futures.add(pool.submit(worker::startPythonProcess));
            } else {
                worker.startPythonProcess();
            }
        }
        if (pool != null) {
            pool.shutdown();
            for (Future<?> future : futures) {
                try {
                    future.get();
                } catch (ExecutionException e) {
                    shutdown();
                    throw new EngineException("Failed to start worker", e.getCause()); // NOPMD
                } catch (InterruptedException e) {
                    shutdown();
                    throw new AssertionError("Worker startup interrupted.", e);
                }
            }
        }
        long duration = System.currentTimeMillis() - begin;
        logger.info("{} model loaded in {} ms.", modelName, duration);
    }

    private void shutdown() {
        for (PyProcess process : workerQueue) {
            process.stopPythonProcess(false);
        }
        workerQueue.clear();
        if (pyEnv.isEnableVenv()) {
            pyEnv.deleteVirtualEnv(Utils.hash(modelDir.toString()));
        }
    }
}<|MERGE_RESOLUTION|>--- conflicted
+++ resolved
@@ -186,17 +186,13 @@
                         && pyEnv.getTensorParallelDegree() > 0) {
                     recommendedEntryPoint = "djl_python.transformers_neuronx";
                 } else if ("trtllm".equals(features)) {
-<<<<<<< HEAD
                     recommendedEntryPoint = "djl_python.lmi_trtllm.trtllm_async_service";
-=======
-                    recommendedEntryPoint = "djl_python.tensorrt_llm";
                 } else if ("vllm".equals(features)) {
                     if (pyEnv.isAsyncMode()) {
                         recommendedEntryPoint = "djl_python.lmi_vllm.vllm_async_service";
                     } else {
                         recommendedEntryPoint = "djl_python.huggingface";
                     }
->>>>>>> 28ac3588
                 } else if (pyEnv.getInitParameters().containsKey("model_id")
                         || Files.exists(modelPath.resolve("config.json"))) {
                     recommendedEntryPoint = "djl_python.huggingface";
