// TODO: Remove this once spotbugs support Java18
<<<<<<< HEAD
if (JavaVersion.current() < JavaVersion.VERSION_18) {
=======
if (JavaVersion.current() < JavaVersion.VERSION_19) {
>>>>>>> af93d7a7
    apply plugin: "com.github.spotbugs"
    spotbugs {
        excludeFilter = file("${rootProject.projectDir}/tools/conf/findbugs-exclude.xml")
        ignoreFailures = false
        spotbugsTest.enabled = true
    }
    spotbugsMain {
        reports {
            xml.enabled false
            html.enabled true
        }
    }
    spotbugsTest {
        reports {
            xml.enabled false
            html.enabled true
        }
    }
}

apply plugin: "pmd"
pmd {
    ignoreFailures = false
    pmdTest.enabled = false
    ruleSets = [] // workaround pmd gradle plugin bug
    ruleSetFiles = files("${rootProject.projectDir}/tools/conf/pmd.xml")
}
tasks.withType(Pmd) {
    reports {
        xml.required = true
        html.required = true
    }
}

apply plugin: "checkstyle"
checkstyle {
    toolVersion = "8.26"
    ignoreFailures = false
    checkstyleTest.enabled = true
    configProperties = [
            "checkstyle.suppressions.file" : file("${rootProject.projectDir}/tools/conf/suppressions.xml"),
            "checkstyle.licenseHeader.file": file("${rootProject.projectDir}/tools/conf/licenseHeader.java")
    ]
    configFile = file("${rootProject.projectDir}/tools/conf/checkstyle.xml")
}
checkstyleMain {
    classpath += configurations.compileClasspath
}
tasks.withType(Checkstyle) {
    reports {
        xml.required = false
        html.required = true
    }
}

apply plugin: 'jacoco'
jacoco {
    toolVersion = "0.8.5"
}
jacocoTestReport {
    reports {
        xml.required = true
        csv.required = false
    }
}

test.finalizedBy jacocoTestReport
build.dependsOn javadoc<|MERGE_RESOLUTION|>--- conflicted
+++ resolved
@@ -1,9 +1,4 @@
-// TODO: Remove this once spotbugs support Java18
-<<<<<<< HEAD
-if (JavaVersion.current() < JavaVersion.VERSION_18) {
-=======
 if (JavaVersion.current() < JavaVersion.VERSION_19) {
->>>>>>> af93d7a7
     apply plugin: "com.github.spotbugs"
     spotbugs {
         excludeFilter = file("${rootProject.projectDir}/tools/conf/findbugs-exclude.xml")
